--- conflicted
+++ resolved
@@ -17,11 +17,7 @@
 
 //! Get cartesian state from ephemeris (in double precision), for double StateScalarType
 template< >
-<<<<<<< HEAD
-basic_mathematics::Vector6d TabulatedCartesianEphemeris< double, double >::getCartesianState(
-=======
 Eigen::Vector6d TabulatedCartesianEphemeris< double, double >::getCartesianState(
->>>>>>> e6aa6cfc
         const double ephemerisTime)
 {
     return interpolator_->interpolate( ephemerisTime );
@@ -37,11 +33,7 @@
 
 //! Get cartesian state from ephemeris (in double precision from Time input), for double StateScalarType
 template< >
-<<<<<<< HEAD
-basic_mathematics::Vector6d TabulatedCartesianEphemeris< double, double >::getCartesianStateFromExtendedTime(
-=======
 Eigen::Vector6d TabulatedCartesianEphemeris< double, double >::getCartesianStateFromExtendedTime(
->>>>>>> e6aa6cfc
         const Time& time )
 {
     return interpolator_->interpolate( time.getSeconds< double >( ) );
@@ -61,11 +53,7 @@
 
 //! Get cartesian state from ephemeris (in double precision), for long double StateScalarType
 template< >
-<<<<<<< HEAD
-basic_mathematics::Vector6d TabulatedCartesianEphemeris< long double, double >::getCartesianState(
-=======
 Eigen::Vector6d TabulatedCartesianEphemeris< long double, double >::getCartesianState(
->>>>>>> e6aa6cfc
         const double ephemerisTime )
 {
     return interpolator_->interpolate( ephemerisTime ).cast< double >( );
@@ -81,11 +69,7 @@
 
 //! Get cartesian state from ephemeris (in double precision from Time input), for double StateScalarType
 template< >
-<<<<<<< HEAD
-basic_mathematics::Vector6d TabulatedCartesianEphemeris< long double, double >::getCartesianStateFromExtendedTime(
-=======
 Eigen::Vector6d TabulatedCartesianEphemeris< long double, double >::getCartesianStateFromExtendedTime(
->>>>>>> e6aa6cfc
         const Time& time )
 {
     return interpolator_->interpolate( time.getSeconds< double >( ) ).cast< double >( );
@@ -106,11 +90,7 @@
 
 //! Get cartesian state from ephemeris (in double precision), for long double StateScalarType
 template< >
-<<<<<<< HEAD
-basic_mathematics::Vector6d TabulatedCartesianEphemeris< long double, Time >::getCartesianState(
-=======
 Eigen::Vector6d TabulatedCartesianEphemeris< long double, Time >::getCartesianState(
->>>>>>> e6aa6cfc
         const double ephemerisTime )
 {
     return interpolator_->interpolate( Time( ephemerisTime ) ).cast< double >( );
@@ -126,11 +106,7 @@
 
 //! Get cartesian state from ephemeris (in double precision from Time input).
 template< >
-<<<<<<< HEAD
-basic_mathematics::Vector6d TabulatedCartesianEphemeris< long double, Time >::getCartesianStateFromExtendedTime(
-=======
 Eigen::Vector6d TabulatedCartesianEphemeris< long double, Time >::getCartesianStateFromExtendedTime(
->>>>>>> e6aa6cfc
         const Time& time )
 {
     return interpolator_->interpolate( time ).cast< double >( );
@@ -145,10 +121,7 @@
 }
 
 
-<<<<<<< HEAD
-=======
 //! Function to check whether an ephemeris is a (type of) tabulated ephemeris
->>>>>>> e6aa6cfc
 bool isTabulatedEphemeris( const boost::shared_ptr< Ephemeris > ephemeris )
 {
     bool objectIsTabulated = 0;
