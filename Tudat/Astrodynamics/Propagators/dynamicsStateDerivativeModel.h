--- conflicted
+++ resolved
@@ -720,14 +720,8 @@
         const std::string bodyUndergoingAcceleration,
         const std::string bodyExertingAcceleration,
         const std::unordered_map< IntegratedStateType,
-<<<<<<< HEAD
         std::vector< std::shared_ptr< SingleStateTypeDerivative< StateScalarType, TimeType > > > >& stateDerivativeModels,
-        const basic_astrodynamics::AvailableAcceleration accelerationModeType )
-=======
-        std::vector< boost::shared_ptr< SingleStateTypeDerivative< StateScalarType, TimeType > > > >& stateDerivativeModels,
         const basic_astrodynamics::AvailableAcceleration accelerationModelType )
-
->>>>>>> 142768f9
 {
     std::vector< std::shared_ptr< basic_astrodynamics::AccelerationModel< Eigen::Vector3d > > >
             listOfSuitableAccelerationModels;
@@ -786,13 +780,8 @@
         const std::string bodyUndergoingTorque,
         const std::string bodyExertingTorque,
         const std::unordered_map< IntegratedStateType,
-<<<<<<< HEAD
         std::vector< std::shared_ptr< SingleStateTypeDerivative< StateScalarType, TimeType > > > >& stateDerivativeModels,
-        const basic_astrodynamics::AvailableTorque torqueModeType )
-=======
-        std::vector< boost::shared_ptr< SingleStateTypeDerivative< StateScalarType, TimeType > > > >& stateDerivativeModels,
         const basic_astrodynamics::AvailableTorque torqueModelType )
->>>>>>> 142768f9
 
 {
     std::vector< std::shared_ptr< basic_astrodynamics::TorqueModel > >
