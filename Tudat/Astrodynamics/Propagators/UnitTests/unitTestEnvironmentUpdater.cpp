/*    Copyright (c) 2010-2016, Delft University of Technology
 *    All rigths reserved
 *
 *    This file is part of the Tudat. Redistribution and use in source and
 *    binary forms, with or without modification, are permitted exclusively
 *    under the terms of the Modified BSD license. You should have received
 *    a copy of the license with this file. If not, please or visit:
 *    http://tudat.tudelft.nl/LICENSE.
 */

#define BOOST_TEST_MAIN

#include <limits>

#include <boost/test/unit_test.hpp>
#include <boost/make_shared.hpp>
#include <boost/assign/list_of.hpp>

#include <Eigen/Core>

#include "Tudat/Astrodynamics/BasicAstrodynamics/physicalConstants.h"
#include "Tudat/Astrodynamics/BasicAstrodynamics/unitConversions.h"
#include "Tudat/Astrodynamics/Ephemerides/approximatePlanetPositions.h"
#include "Tudat/Astrodynamics/Ephemerides/tabulatedEphemeris.h"
#include "Tudat/Astrodynamics/Propagators/propagationSettings.h"
#include "Tudat/Astrodynamics/Propagators/dynamicsSimulator.h"
#include "Tudat/Basics/testMacros.h"
#include "Tudat/External/SpiceInterface/spiceEphemeris.h"
#include "Tudat/InputOutput/basicInputOutput.h"
#include "Tudat/Mathematics/Interpolators/linearInterpolator.h"
#include "Tudat/SimulationSetup/createAccelerationModels.h"
#include "Tudat/SimulationSetup/createBodies.h"
#include "Tudat/SimulationSetup/defaultBodies.h"
#include "Tudat/Astrodynamics/Aerodynamics/UnitTests/testApolloCapsuleCoefficients.h"

namespace tudat
{
namespace unit_tests
{

using namespace simulation_setup;
using namespace basic_astrodynamics;
using namespace spice_interface;
using namespace input_output;
using namespace reference_frames;
using namespace propagators;

BOOST_AUTO_TEST_SUITE( test_environment_updater )

//! Test set up of point mass gravitational accelerations, both direct and third-body.
BOOST_AUTO_TEST_CASE( test_centralGravityEnvironmentUpdate )
{

    double initialTime = 86400.0;

    // Load Spice kernels
    const std::string kernelsPath = input_output::getSpiceKernelPath( );
    spice_interface::loadSpiceKernelInTudat( kernelsPath + "de-403-masses.tpc" );
    spice_interface::loadSpiceKernelInTudat( kernelsPath + "de421.bsp" );
    spice_interface::loadSpiceKernelInTudat( kernelsPath + "pck00009.tpc" );

    // Get settings for celestial bodies
    std::map< std::string, boost::shared_ptr< BodySettings > > bodySettings;
    bodySettings[ "Earth" ] = getDefaultSingleBodySettings( "Earth", 0.0, 10.0 * 86400.0 );
    bodySettings[ "Sun" ] = getDefaultSingleBodySettings( "Sun", 0.0,10.0 * 86400.0 );
    bodySettings[ "Moon" ] = getDefaultSingleBodySettings( "Moon", 0.0,10.0 * 86400.0 );
    bodySettings[ "Mars" ] = getDefaultSingleBodySettings( "Mars", 0.0,10.0 * 86400.0 );
    bodySettings[ "Venus" ] = getDefaultSingleBodySettings( "Venus", 0.0,10.0 * 86400.0 );

    // Create settings for sh gravity field.
    double gravitationalParameter = 398600.4418E9;
    Eigen::MatrixXd cosineCoefficients =
            ( Eigen::MatrixXd( 6, 6 ) <<
              1.0, 0.0, 0.0, 0.0, 0.0, 0.0,
              0.0, 0.0, 0.0, 0.0, 0.0, 0.0,
              -4.841651437908150e-4, -2.066155090741760e-10, 2.439383573283130e-6, 0.0, 0.0, 0.0,
              9.571612070934730e-7, 2.030462010478640e-6, 9.047878948095281e-7,
              7.213217571215680e-7, 0.0, 0.0, 5.399658666389910e-7, -5.361573893888670e-7,
              3.505016239626490e-7, 9.908567666723210e-7, -1.885196330230330e-7, 0.0,
              6.867029137366810e-8, -6.292119230425290e-8, 6.520780431761640e-7,
              -4.518471523288430e-7, -2.953287611756290e-7, 1.748117954960020e-7
              ).finished( );
    Eigen::MatrixXd sineCoefficients =
            ( Eigen::MatrixXd( 6, 6 ) <<
              0.0, 0.0, 0.0, 0.0, 0.0, 0.0,
              0.0, 0.0, 0.0, 0.0, 0.0, 0.0,
              0.0, 1.384413891379790e-9, -1.400273703859340e-6, 0.0, 0.0, 0.0,
              0.0, 2.482004158568720e-7, -6.190054751776180e-7, 1.414349261929410e-6, 0.0, 0.0,
              0.0, -4.735673465180860e-7, 6.624800262758290e-7, -2.009567235674520e-7,
              3.088038821491940e-7, 0.0, 0.0, -9.436980733957690e-8, -3.233531925405220e-7,
              -2.149554083060460e-7, 4.980705501023510e-8, -6.693799351801650e-7
              ).finished( );
    bodySettings[ "Earth" ]->gravityFieldSettings
        = boost::make_shared< SphericalHarmonicsGravityFieldSettings >(
            gravitationalParameter, 6378.0E3, cosineCoefficients, sineCoefficients, "IAU_Earth" );

    // Create bodies
    NamedBodyMap bodyMap = createBodies( bodySettings );
    setGlobalFrameBodyEphemerides( bodyMap, "SSB", "ECLIPJ2000" );

    // Define variables used in tests.
    SelectedAccelerationMap accelerationSettingsMap;
    std::vector< std::string > propagatedBodyList;
    std::vector< std::string > centralBodyList;

    std::unordered_map< IntegratedStateType, Eigen::VectorXd > integratedStateToSet;
    double testTime = 0.0;

    {

        // Define (arbitrary) test state.
        Eigen::VectorXd testState = ( Eigen::VectorXd( 6 ) << 1.44E6, 2.234E8, -3343.246E7,
                                                               1.2E4, 1.344E3, -22.343E3 ).finished( );
        integratedStateToSet[ transational_state ] = testState;
        testTime = 2.0 * 86400.0;

        // Test if environment is updated for inly central gravity accelerations
        {
            // Define accelerations
            accelerationSettingsMap[ "Moon" ][ "Sun" ].push_back(
                        boost::make_shared< AccelerationSettings >( central_gravity ) );
            accelerationSettingsMap[ "Moon" ][ "Earth" ].push_back(
                        boost::make_shared< AccelerationSettings >( central_gravity ) );

            // Define origin of integration to be barycenter.
            propagatedBodyList.push_back( "Moon" );
            centralBodyList.push_back( "SSB" );

            // Create accelerations
            AccelerationMap accelerationsMap = createAccelerationModelsMap(
                        bodyMap, accelerationSettingsMap, propagatedBodyList, centralBodyList );

            // Create environment update settings.
            boost::shared_ptr< PropagatorSettings< double > > propagatorSettings =
                    boost::make_shared< TranslationalStatePropagatorSettings< double > >(
                        centralBodyList, accelerationsMap, propagatedBodyList, getInitialStateOfBody(
                            "Moon", centralBodyList.at( 0 ), bodyMap, initialTime ) );
            std::map< propagators::EnvironmentModelsToUpdate, std::vector< std::string > > environmentModelsToUpdate =
                    createEnvironmentUpdaterSettings< double >( propagatorSettings, bodyMap );

            // Test update settings
            BOOST_CHECK_EQUAL( environmentModelsToUpdate.size( ), 1 );
            BOOST_CHECK_EQUAL( environmentModelsToUpdate.count( body_transational_state_update ), 1 );
            BOOST_CHECK_EQUAL( environmentModelsToUpdate.at( body_transational_state_update ).size( ), 2 );
<<<<<<< HEAD

=======
>>>>>>> 213cf4b6

            // Create and call updater.
            boost::shared_ptr< propagators::EnvironmentUpdater< double, double > > updater =
                    createEnvironmentUpdaterForDynamicalEquations< double, double >(
                        propagatorSettings, bodyMap );
            updater->updateEnvironment( testTime, integratedStateToSet );

            // Test if Earth, Sun and Moon are updated
            TUDAT_CHECK_MATRIX_CLOSE_FRACTION(
                        bodyMap.at( "Earth" )->getState( ),
                        bodyMap.at( "Earth" )->getEphemeris( )->
                        getCartesianStateFromEphemeris( testTime ),
                        std::numeric_limits< double >::epsilon( ) );
            TUDAT_CHECK_MATRIX_CLOSE_FRACTION(
                        bodyMap.at( "Sun" )->getState( ),
                        bodyMap.at( "Sun" )->getEphemeris( )->
                        getCartesianStateFromEphemeris( testTime ),
                        std::numeric_limits< double >::epsilon( ) );
            TUDAT_CHECK_MATRIX_CLOSE_FRACTION(
                        bodyMap.at( "Moon" )->getState( ), testState,
                        std::numeric_limits< double >::epsilon( ) );

            // Test if Mars is not updated
            TUDAT_CHECK_MATRIX_CLOSE_FRACTION(
                        bodyMap.at( "Mars" )->getState( ), basic_mathematics::Vector6d::Zero( ),
                        std::numeric_limits< double >::epsilon( ) );

            // Update environment to new time, and state from environment.
            updater->updateEnvironment(
                        0.5 * testTime, std::unordered_map< IntegratedStateType, Eigen::VectorXd >( ),
                        boost::assign::list_of( transational_state ) );
            TUDAT_CHECK_MATRIX_CLOSE_FRACTION(
                        bodyMap.at( "Earth" )->getState( ),
                        bodyMap.at( "Earth" )->getEphemeris( )->
                        getCartesianStateFromEphemeris( 0.5 * testTime ),
                        std::numeric_limits< double >::epsilon( ) );
            TUDAT_CHECK_MATRIX_CLOSE_FRACTION(
                        bodyMap.at( "Sun" )->getState( ),
                        bodyMap.at( "Sun" )->getEphemeris( )->
                        getCartesianStateFromEphemeris( 0.5 * testTime ),
                        std::numeric_limits< double >::epsilon( ) );
            TUDAT_CHECK_MATRIX_CLOSE_FRACTION(
                        bodyMap.at( "Moon" )->getState( ),
                        bodyMap.at( "Moon" )->getEphemeris( )->
                        getCartesianStateFromEphemeris( 0.5 * testTime ),
                        std::numeric_limits< double >::epsilon( ) );
            TUDAT_CHECK_MATRIX_CLOSE_FRACTION(
                        bodyMap.at( "Mars" )->getState( ), basic_mathematics::Vector6d::Zero( ),
                        std::numeric_limits< double >::epsilon( ) );
        }

        // Test third body acceleration updates.
        {
            accelerationSettingsMap.clear( );
            propagatedBodyList.clear( );
            centralBodyList.clear( );

            // Set acceleration models.
            accelerationSettingsMap[ "Moon" ][ "Sun" ].push_back(
                        boost::make_shared< AccelerationSettings >( central_gravity ) );
            accelerationSettingsMap[ "Moon" ][ "Mars" ].push_back(
                        boost::make_shared< AccelerationSettings >( central_gravity ) );

            // Define origin of integration
            propagatedBodyList.push_back( "Moon" );
            centralBodyList.push_back( "Earth");

            // Create accelerations
            AccelerationMap accelerationsMap = createAccelerationModelsMap(
                        bodyMap, accelerationSettingsMap, propagatedBodyList, centralBodyList );

            // Create environment update settings.
            boost::shared_ptr< PropagatorSettings< double > > propagatorSettings =
                    boost::make_shared< TranslationalStatePropagatorSettings< double > >(
                        centralBodyList, accelerationsMap, propagatedBodyList, getInitialStateOfBody(
                            "Moon", centralBodyList.at( 0 ), bodyMap, initialTime ) );
            std::map< propagators::EnvironmentModelsToUpdate, std::vector< std::string > > environmentModelsToUpdate =
                    createEnvironmentUpdaterSettings< double >( propagatorSettings, bodyMap );

            // Test update settings
            BOOST_CHECK_EQUAL( environmentModelsToUpdate.size( ), 1 );
            BOOST_CHECK_EQUAL( environmentModelsToUpdate.count( body_transational_state_update ), 1 );
<<<<<<< HEAD
            BOOST_CHECK_EQUAL( environmentModelsToUpdate.at( body_transational_state_update ).size( ), 3     );
=======
            BOOST_CHECK_EQUAL( environmentModelsToUpdate.at( body_transational_state_update ).size( ), 3 );
>>>>>>> 213cf4b6

            // Create and call updater.
            boost::shared_ptr< propagators::EnvironmentUpdater< double, double > > updater =
                    createEnvironmentUpdaterForDynamicalEquations< double, double >(
                        propagatorSettings, bodyMap );
            updater->updateEnvironment( testTime, integratedStateToSet );

            // Test if Earth, Sun, Mars and Moon are updated
            TUDAT_CHECK_MATRIX_CLOSE_FRACTION(
                        bodyMap.at( "Earth" )->getState( ),
                        bodyMap.at( "Earth" )->getEphemeris( )->
                        getCartesianStateFromEphemeris( testTime ),
                        std::numeric_limits< double >::epsilon( ) );
            TUDAT_CHECK_MATRIX_CLOSE_FRACTION(
                        bodyMap.at( "Sun" )->getState( ),
                        bodyMap.at( "Sun" )->getEphemeris( )->
                        getCartesianStateFromEphemeris( testTime ),
                        std::numeric_limits< double >::epsilon( ) );
            TUDAT_CHECK_MATRIX_CLOSE_FRACTION(
                        bodyMap.at( "Moon" )->getState( ), testState,
                        std::numeric_limits< double >::epsilon( ) );
            TUDAT_CHECK_MATRIX_CLOSE_FRACTION(
                        bodyMap.at( "Mars" )->getState( ),
                        bodyMap.at( "Mars" )->getEphemeris( )->
                        getCartesianStateFromEphemeris( testTime ),
                        std::numeric_limits< double >::epsilon( ) );

            // Test if Venus is not updated
            TUDAT_CHECK_MATRIX_CLOSE_FRACTION(
                        bodyMap.at( "Venus" )->getState( ), basic_mathematics::Vector6d::Zero( ),
                        std::numeric_limits< double >::epsilon( ) );

            // Update environment to new time, and state from environment.
            updater->updateEnvironment(
                        0.5 * testTime, std::unordered_map< IntegratedStateType, Eigen::VectorXd >( ),
                        boost::assign::list_of( transational_state ) );

        }

        // Test spherical harmonic acceleration update
        {
            accelerationSettingsMap.clear( );
            propagatedBodyList.clear( );
            centralBodyList.clear( );

            // Set acceleration models.
            accelerationSettingsMap[ "Moon" ][ "Sun" ].push_back(
                        boost::make_shared< AccelerationSettings >( central_gravity ) );
            accelerationSettingsMap[ "Moon" ][ "Earth" ].push_back(
                        boost::make_shared< SphericalHarmonicAccelerationSettings >( 6, 6 ) );
            accelerationSettingsMap[ "Moon" ][ "Mars" ].push_back(
                        boost::make_shared< AccelerationSettings >( central_gravity ) );

            // Define origin of integration
            propagatedBodyList.push_back( "Moon" );
            centralBodyList.push_back( "Earth" );
            // Create accelerations
            AccelerationMap accelerationsMap = createAccelerationModelsMap(
                        bodyMap, accelerationSettingsMap, propagatedBodyList, centralBodyList );

            // Create environment update settings.
            boost::shared_ptr< PropagatorSettings< double > > propagatorSettings =
                    boost::make_shared< TranslationalStatePropagatorSettings< double > >(
                        centralBodyList, accelerationsMap, propagatedBodyList, getInitialStateOfBody(
                            "Moon", centralBodyList.at( 0 ), bodyMap, initialTime ) );
            std::map< propagators::EnvironmentModelsToUpdate, std::vector< std::string > > environmentModelsToUpdate =
                    createEnvironmentUpdaterSettings< double >( propagatorSettings, bodyMap );

            // Test update settings
            BOOST_CHECK_EQUAL( environmentModelsToUpdate.size( ), 3 );
            BOOST_CHECK_EQUAL( environmentModelsToUpdate.count( body_transational_state_update ), 1 );
            BOOST_CHECK_EQUAL( environmentModelsToUpdate.at( body_transational_state_update ).size( ), 3 );
            BOOST_CHECK_EQUAL( environmentModelsToUpdate.count( body_rotational_state_update ), 1 );
            BOOST_CHECK_EQUAL( environmentModelsToUpdate.at( body_rotational_state_update ).size( ), 1 );
            BOOST_CHECK_EQUAL( environmentModelsToUpdate.count( spherical_harmonic_gravity_field_update ), 1 );

            // Create and call updater.
            boost::shared_ptr< propagators::EnvironmentUpdater< double, double > > updater =
                    createEnvironmentUpdaterForDynamicalEquations< double, double >(
                        propagatorSettings, bodyMap );
            updater->updateEnvironment( testTime, integratedStateToSet );

            // Test if Earth, Sun, Mars and Moon are updated
            TUDAT_CHECK_MATRIX_CLOSE_FRACTION(
                        bodyMap.at( "Earth" )->getState( ),
                        bodyMap.at( "Earth" )->getEphemeris( )->
                        getCartesianStateFromEphemeris( testTime ),
                        std::numeric_limits< double >::epsilon( ) );
            TUDAT_CHECK_MATRIX_CLOSE_FRACTION(
                        bodyMap.at( "Sun" )->getState( ),
                        bodyMap.at( "Sun" )->getEphemeris( )->
                        getCartesianStateFromEphemeris( testTime ),
                        std::numeric_limits< double >::epsilon( ) );
            TUDAT_CHECK_MATRIX_CLOSE_FRACTION(
                        bodyMap.at( "Moon" )->getState( ), testState,
                        std::numeric_limits< double >::epsilon( ) );
            TUDAT_CHECK_MATRIX_CLOSE_FRACTION(
                        bodyMap.at( "Mars" )->getState( ),
                        bodyMap.at( "Mars" )->getEphemeris( )->
                        getCartesianStateFromEphemeris( testTime ),
                        std::numeric_limits< double >::epsilon( ) );

            // Test if Venus is not updated
            TUDAT_CHECK_MATRIX_CLOSE_FRACTION(
                        bodyMap.at( "Venus" )->getState( ), basic_mathematics::Vector6d::Zero( ),
                        std::numeric_limits< double >::epsilon( ) );

            // Test if Earth rotation is updated
            TUDAT_CHECK_MATRIX_CLOSE_FRACTION(
                        bodyMap.at( "Earth" )->getCurrentRotationToGlobalFrame( ).toRotationMatrix( ),
                        bodyMap.at( "Earth" )->getRotationalEphemeris( )->
                        getRotationToBaseFrame( testTime ).toRotationMatrix( ),
                        std::numeric_limits< double >::epsilon( ) );
            TUDAT_CHECK_MATRIX_CLOSE_FRACTION(
                        bodyMap.at( "Earth" )->getCurrentRotationToLocalFrame( ).toRotationMatrix( ),
                        bodyMap.at( "Earth" )->getRotationalEphemeris( )->
                        getRotationToTargetFrame( testTime ).toRotationMatrix( ),
                        std::numeric_limits< double >::epsilon( ) );
            TUDAT_CHECK_MATRIX_CLOSE_FRACTION(
                        bodyMap.at( "Earth" )->getCurrentRotationMatrixDerivativeToGlobalFrame( ),
                        bodyMap.at( "Earth" )->getRotationalEphemeris( )->
                        getDerivativeOfRotationToBaseFrame( testTime ),
                        std::numeric_limits< double >::epsilon( ) );
            TUDAT_CHECK_MATRIX_CLOSE_FRACTION(
                        bodyMap.at( "Earth" )->getCurrentRotationMatrixDerivativeToLocalFrame( ),
                        bodyMap.at( "Earth" )->getRotationalEphemeris( )->
                        getDerivativeOfRotationToTargetFrame( testTime ),
                        std::numeric_limits< double >::epsilon( ) );

            // Test if Mars rotation is not updated
            TUDAT_CHECK_MATRIX_CLOSE_FRACTION(
                        bodyMap.at( "Mars" )->getCurrentRotationToLocalFrame( ).toRotationMatrix( ),
                        Eigen::Matrix3d::Identity( ), std::numeric_limits< double >::epsilon( ) );
            TUDAT_CHECK_MATRIX_CLOSE_FRACTION(
                        bodyMap.at( "Mars" )->getCurrentRotationToGlobalFrame( ).toRotationMatrix( ),
                        Eigen::Matrix3d::Identity( ), std::numeric_limits< double >::epsilon( ) );
            TUDAT_CHECK_MATRIX_CLOSE_FRACTION(
                        bodyMap.at( "Mars" )->getCurrentRotationMatrixDerivativeToGlobalFrame( ),
                        Eigen::Matrix3d::Zero( ), std::numeric_limits< double >::epsilon( ) );
            TUDAT_CHECK_MATRIX_CLOSE_FRACTION(
                        bodyMap.at( "Mars" )->getCurrentRotationMatrixDerivativeToLocalFrame( ),
                        Eigen::Matrix3d::Zero( ), std::numeric_limits< double >::epsilon( ) );

            // Update environment to new time, and state from environment.
            updater->updateEnvironment(
                        0.5 * testTime, std::unordered_map< IntegratedStateType, Eigen::VectorXd >( ),
                        boost::assign::list_of( transational_state ) );

        }
    }
}

//! Dummy function to calculate mass as a function of time.
double getBodyMass( const double time )
{
    return 1000.0 - 500.0 * ( time / ( 10.0 * 86400.0 ) );
}

//! Test radiation pressure acceleration
BOOST_AUTO_TEST_CASE( test_NonConservativeForceEnvironmentUpdate )
{
    double initialTime = 86400.0;

    using namespace tudat::simulation_setup;
    using namespace tudat;

    // Load Spice kernels
    const std::string kernelsPath = input_output::getSpiceKernelPath( );
    spice_interface::loadSpiceKernelInTudat( kernelsPath + "de-403-masses.tpc" );
    spice_interface::loadSpiceKernelInTudat( kernelsPath + "de421.bsp" );
    spice_interface::loadSpiceKernelInTudat( kernelsPath + "pck00009.tpc" );

    // Get settings for celestial bodies
    std::map< std::string, boost::shared_ptr< BodySettings > > bodySettings;
    bodySettings[ "Earth" ] = getDefaultSingleBodySettings( "Earth", 0.0, 10.0 * 86400.0 );
    bodySettings[ "Sun" ] = getDefaultSingleBodySettings( "Sun", 0.0,10.0 * 86400.0 );

    // Get settings for vehicle
    double area = 2.34;
    double coefficient = 1.2;
    bodySettings[ "Vehicle" ] = boost::make_shared< BodySettings >( );
    bodySettings[ "Vehicle" ]->radiationPressureSettings[ "Sun" ] =
            boost::make_shared< CannonBallRadiationPressureInterfaceSettings >( "Sun", area, coefficient );
    bodySettings[ "Vehicle" ]->ephemerisSettings =
            boost::make_shared< KeplerEphemerisSettings >(
                ( basic_mathematics::Vector6d( ) << 7000.0E3, 0.05, 0.3, 0.0, 0.0, 0.0 ).finished( ),
                0.0, spice_interface::getBodyGravitationalParameter( "Earth" ), "Earth", "ECLIPJ2000" );

    // Create bodies
    NamedBodyMap bodyMap = createBodies( bodySettings );
    bodyMap[ "Vehicle" ]->setAerodynamicCoefficientInterface(
                getApolloCoefficientInterface( ) );
    bodyMap[ "Vehicle" ]->setBodyMassFunction( &getBodyMass );
    setGlobalFrameBodyEphemerides( bodyMap, "SSB", "ECLIPJ2000" );


    // Define test time and state.
    double testTime = 2.0 * 86400.0;
    std::unordered_map< IntegratedStateType, Eigen::VectorXd > integratedStateToSet;
    Eigen::VectorXd testState = 1.1 * bodyMap[ "Vehicle" ]->getEphemeris( )->
            getCartesianStateFromEphemeris( testTime ) +
            bodyMap.at( "Earth" )->getEphemeris( )->getCartesianStateFromEphemeris( testTime );
    integratedStateToSet[ transational_state ] = testState;

    {
        // Define settings for accelerations
        SelectedAccelerationMap accelerationSettingsMap;
        accelerationSettingsMap[ "Vehicle" ][ "Sun" ].push_back(
                    boost::make_shared< AccelerationSettings >( cannon_ball_radiation_pressure ) );

        // Define origin of integration

        std::vector< std::string > propagatedBodyList;
        propagatedBodyList.push_back( "Vehicle" );
        std::vector< std::string > centralBodyList;
        centralBodyList.push_back( "Earth" );

        // Create accelerations
        AccelerationMap accelerationsMap = createAccelerationModelsMap(
                    bodyMap, accelerationSettingsMap, propagatedBodyList, centralBodyList );

        // Create environment update settings.
        boost::shared_ptr< PropagatorSettings< double > > propagatorSettings =
                boost::make_shared< TranslationalStatePropagatorSettings< double > >(
                    centralBodyList, accelerationsMap, propagatedBodyList, getInitialStateOfBody(
                        "Vehicle", centralBodyList.at( 0 ), bodyMap, initialTime ) );
        std::map< propagators::EnvironmentModelsToUpdate, std::vector< std::string > > environmentModelsToUpdate =
                createEnvironmentUpdaterSettings< double >( propagatorSettings, bodyMap );

        BOOST_CHECK_EQUAL( environmentModelsToUpdate.size( ), 3 );
        BOOST_CHECK_EQUAL( environmentModelsToUpdate.count( body_transational_state_update ), 1 );
        BOOST_CHECK_EQUAL( environmentModelsToUpdate.at( body_transational_state_update ).size( ), 1 );
        BOOST_CHECK_EQUAL( environmentModelsToUpdate.count( radiation_pressure_interface_update ), 1 );
        BOOST_CHECK_EQUAL( environmentModelsToUpdate.at( radiation_pressure_interface_update ).size( ), 1 );
        BOOST_CHECK_EQUAL( environmentModelsToUpdate.count( body_mass_update ), 1 );
        BOOST_CHECK_EQUAL( environmentModelsToUpdate.at( body_mass_update ).size( ), 1 );


        boost::shared_ptr< propagators::EnvironmentUpdater< double, double > > updater =
                createEnvironmentUpdaterForDynamicalEquations< double, double >(
                    propagatorSettings, bodyMap );

        updater->updateEnvironment( testTime, integratedStateToSet );

        TUDAT_CHECK_MATRIX_CLOSE_FRACTION(
                    bodyMap.at( "Sun" )->getState( ),
                    bodyMap.at( "Sun" )->getEphemeris( )->getCartesianStateFromEphemeris( testTime ),
                    std::numeric_limits< double >::epsilon( ) );
        TUDAT_CHECK_MATRIX_CLOSE_FRACTION(
                    bodyMap.at( "Vehicle" )->getState( ), testState,
                    std::numeric_limits< double >::epsilon( ) );

        BOOST_CHECK_CLOSE_FRACTION(
                    bodyMap.at( "Vehicle" )->getBodyMass( ), getBodyMass( testTime ),
                    std::numeric_limits< double >::epsilon( ) );


        updater->updateEnvironment(
                    0.5 * testTime, std::unordered_map< IntegratedStateType, Eigen::VectorXd >( ),
                    boost::assign::list_of( transational_state ) );
    }

    {
        // Define settings for accelerations
        SelectedAccelerationMap accelerationSettingsMap;
        accelerationSettingsMap[ "Vehicle" ][ "Sun" ].push_back(
                    boost::make_shared< AccelerationSettings >( cannon_ball_radiation_pressure ) );
        accelerationSettingsMap[ "Vehicle" ][ "Earth" ].push_back(
                    boost::make_shared< AccelerationSettings >( aerodynamic ) );

        // Define origin of integration
        std::vector< std::string > propagatedBodyList;
        propagatedBodyList.push_back( "Vehicle" );
        std::vector< std::string > centralBodyList;
        centralBodyList.push_back( "Earth" );

        // Create accelerations
        AccelerationMap accelerationsMap = createAccelerationModelsMap(
                    bodyMap, accelerationSettingsMap, propagatedBodyList, centralBodyList );


        // Define orientation angles.
        boost::shared_ptr< aerodynamics::FlightConditions > vehicleFlightConditions =
                bodyMap[ "Vehicle" ]->getFlightConditions( );
        double angleOfAttack = 35.0 * mathematical_constants::PI / 180.0;
        double angleOfSideslip = -0.00322;
        double bankAngle = 2.323432;
        vehicleFlightConditions->getAerodynamicAngleCalculator( )->setOrientationAngleFunctions(
                    boost::lambda::constant( angleOfAttack ),
                    boost::lambda::constant( angleOfSideslip ),
                    boost::lambda::constant( bankAngle ) );

        boost::shared_ptr< PropagatorSettings< double > > propagatorSettings =
                boost::make_shared< TranslationalStatePropagatorSettings< double > >(
                    centralBodyList, accelerationsMap, propagatedBodyList, getInitialStateOfBody(
                        "Vehicle", centralBodyList.at( 0 ), bodyMap, initialTime ) );
        std::map< propagators::EnvironmentModelsToUpdate, std::vector< std::string > > environmentModelsToUpdate =
                createEnvironmentUpdaterSettings< double >( propagatorSettings, bodyMap );

        // Test update settings
        BOOST_CHECK_EQUAL( environmentModelsToUpdate.size( ), 5 );
        BOOST_CHECK_EQUAL( environmentModelsToUpdate.count( body_transational_state_update ), 1 );
        BOOST_CHECK_EQUAL( environmentModelsToUpdate.at( body_transational_state_update ).size( ), 2 );
        BOOST_CHECK_EQUAL( environmentModelsToUpdate.count( radiation_pressure_interface_update ), 1 );
        BOOST_CHECK_EQUAL( environmentModelsToUpdate.at( radiation_pressure_interface_update ).size( ), 1 );
        BOOST_CHECK_EQUAL( environmentModelsToUpdate.count( body_mass_update ), 1 );
        BOOST_CHECK_EQUAL( environmentModelsToUpdate.at( body_mass_update ).size( ), 1 );
        BOOST_CHECK_EQUAL( environmentModelsToUpdate.count( body_rotational_state_update ), 1 );
        BOOST_CHECK_EQUAL( environmentModelsToUpdate.at(
            body_rotational_state_update ).size( ), 1 );
        BOOST_CHECK_EQUAL( environmentModelsToUpdate.count( vehicle_flight_conditions_update ), 1 );
        BOOST_CHECK_EQUAL( environmentModelsToUpdate.at(
            vehicle_flight_conditions_update ).size( ), 1 );

        // Create and call updater.
        boost::shared_ptr< propagators::EnvironmentUpdater< double, double > > updater =
                createEnvironmentUpdaterForDynamicalEquations< double, double >(
                    propagatorSettings, bodyMap );
        updater->updateEnvironment( testTime, integratedStateToSet );

        // Test if Earth, Sun and Vehicle states are updated.
        TUDAT_CHECK_MATRIX_CLOSE_FRACTION(
                    bodyMap.at( "Earth" )->getState( ),
                    bodyMap.at( "Earth" )->getEphemeris( )->
                    getCartesianStateFromEphemeris( testTime ),
                    std::numeric_limits< double >::epsilon( ) );
        TUDAT_CHECK_MATRIX_CLOSE_FRACTION(
                    bodyMap.at( "Sun" )->getState( ),
                    bodyMap.at( "Sun" )->getEphemeris( )->
                    getCartesianStateFromEphemeris( testTime ),
                    std::numeric_limits< double >::epsilon( ) );
        TUDAT_CHECK_MATRIX_CLOSE_FRACTION(
                    bodyMap.at( "Vehicle" )->getState( ), testState,
                    std::numeric_limits< double >::epsilon( ) );

        // Test if Earth rotation is updated.
        TUDAT_CHECK_MATRIX_CLOSE_FRACTION(
                    bodyMap.at( "Earth" )->getCurrentRotationToGlobalFrame( ).toRotationMatrix( ),
                    bodyMap.at( "Earth" )->getRotationalEphemeris( )->
                    getRotationToBaseFrame( testTime ).toRotationMatrix( ),
                    std::numeric_limits< double >::epsilon( ) );
        TUDAT_CHECK_MATRIX_CLOSE_FRACTION(
                    bodyMap.at( "Earth" )->getCurrentRotationToLocalFrame( ).toRotationMatrix( ),
                    bodyMap.at( "Earth" )->getRotationalEphemeris( )->
                    getRotationToTargetFrame( testTime ).toRotationMatrix( ),
                    std::numeric_limits< double >::epsilon( ) );

        // Test if body mass is updated
        BOOST_CHECK_CLOSE_FRACTION(
                    bodyMap.at( "Vehicle" )->getBodyMass( ), getBodyMass( testTime ),
                    std::numeric_limits< double >::epsilon( ) );

        // Check if flight conditions update has been called
        BOOST_CHECK_EQUAL(
                    ( vehicleFlightConditions->getCurrentAirspeed( )
                      == vehicleFlightConditions->getCurrentAirspeed( ) ), 1 );
        BOOST_CHECK_EQUAL(
                    ( vehicleFlightConditions->getCurrentAltitude( )
                      == vehicleFlightConditions->getCurrentAltitude( ) ), 1 );
        BOOST_CHECK_EQUAL(
                    ( vehicleFlightConditions->getCurrentDensity( )
                      == vehicleFlightConditions->getCurrentDensity( ) ), 1 );
        BOOST_CHECK_EQUAL( vehicleFlightConditions->getCurrentTime( ), testTime );

        // Check if radiation pressure update is updated.
        boost::shared_ptr< electro_magnetism::RadiationPressureInterface > radiationPressureInterface
               = bodyMap.at( "Vehicle" )->getRadiationPressureInterfaces( ).at( "Sun" );
        BOOST_CHECK_EQUAL(
                    ( radiationPressureInterface->getCurrentTime( )
                      == radiationPressureInterface->getCurrentTime( ) ), 1 );
        BOOST_CHECK_EQUAL(
                    ( radiationPressureInterface->getCurrentRadiationPressure( )
                      == radiationPressureInterface->getCurrentRadiationPressure( ) ), 1 );
        TUDAT_CHECK_MATRIX_CLOSE_FRACTION(
                    radiationPressureInterface->getCurrentSolarVector( ),
                    ( bodyMap.at( "Sun" )->getPosition( )
                      - bodyMap.at( "Vehicle" )->getPosition( ) ),
                    std::numeric_limits< double >::epsilon( ) );

        updater->updateEnvironment(
                    0.5 * testTime, std::unordered_map< IntegratedStateType, Eigen::VectorXd >( ),
                    boost::assign::list_of( transational_state ) );


    }
}

BOOST_AUTO_TEST_SUITE_END( )

} // namespace unit_tests
} // namespace tudat

<|MERGE_RESOLUTION|>--- conflicted
+++ resolved
@@ -142,10 +142,6 @@
             BOOST_CHECK_EQUAL( environmentModelsToUpdate.size( ), 1 );
             BOOST_CHECK_EQUAL( environmentModelsToUpdate.count( body_transational_state_update ), 1 );
             BOOST_CHECK_EQUAL( environmentModelsToUpdate.at( body_transational_state_update ).size( ), 2 );
-<<<<<<< HEAD
-
-=======
->>>>>>> 213cf4b6
 
             // Create and call updater.
             boost::shared_ptr< propagators::EnvironmentUpdater< double, double > > updater =
@@ -228,11 +224,7 @@
             // Test update settings
             BOOST_CHECK_EQUAL( environmentModelsToUpdate.size( ), 1 );
             BOOST_CHECK_EQUAL( environmentModelsToUpdate.count( body_transational_state_update ), 1 );
-<<<<<<< HEAD
-            BOOST_CHECK_EQUAL( environmentModelsToUpdate.at( body_transational_state_update ).size( ), 3     );
-=======
             BOOST_CHECK_EQUAL( environmentModelsToUpdate.at( body_transational_state_update ).size( ), 3 );
->>>>>>> 213cf4b6
 
             // Create and call updater.
             boost::shared_ptr< propagators::EnvironmentUpdater< double, double > > updater =
