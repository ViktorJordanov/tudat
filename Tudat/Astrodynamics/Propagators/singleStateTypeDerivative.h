--- conflicted
+++ resolved
@@ -26,16 +26,10 @@
 {
     hybrid = 0,
     transational_state = 1,
-<<<<<<< HEAD
-    body_mass_state = 2,
-    relativistic_time_rate = 3,
-    custom_state = 4
-=======
     rotational_state = 2,
     body_mass_state = 3,
     relativistic_time_rate = 4,
     custom_state = 5
->>>>>>> 7b3883a9
 };
 
 
