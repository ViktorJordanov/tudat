--- conflicted
+++ resolved
@@ -18,14 +18,8 @@
 namespace simulation_setup
 {
 
-<<<<<<< HEAD
-
-//! Function to create aerodynamic coefficient settings fom coefficients stored in data files
+//! Function to create aerodynamic coefficient settings from coefficients stored in data files
 std::shared_ptr< AerodynamicCoefficientSettings > readTabulatedAerodynamicCoefficientsFromFiles(
-=======
-//! Function to create aerodynamic coefficient settings from coefficients stored in data files
-boost::shared_ptr< AerodynamicCoefficientSettings > readTabulatedAerodynamicCoefficientsFromFiles(
->>>>>>> b36c4c7e
         const std::map< int, std::string > forceCoefficientFiles,
         const std::map< int, std::string > momentCoefficientFiles,
         const double referenceLength,
@@ -35,7 +29,7 @@
         const std::vector< aerodynamics::AerodynamicCoefficientsIndependentVariables > independentVariableNames,
         const bool areCoefficientsInAerodynamicFrame,
         const bool areCoefficientsInNegativeAxisDirection,
-        const boost::shared_ptr< interpolators::InterpolatorSettings > interpolatorSettings )
+        const std::shared_ptr< interpolators::InterpolatorSettings > interpolatorSettings )
 {
     // Retrieve number of independent variables from file.
     int numberOfIndependentVariables =
@@ -73,20 +67,15 @@
     return coefficientSettings;
 }
 
-<<<<<<< HEAD
-//! Function to create aerodynamic coefficient settings fom coefficients stored in data files
+//! Function to create aerodynamic coefficient settings from coefficients stored in data files
 std::shared_ptr< AerodynamicCoefficientSettings >
-=======
-//! Function to create aerodynamic coefficient settings from coefficients stored in data files
-boost::shared_ptr< AerodynamicCoefficientSettings >
->>>>>>> b36c4c7e
 readTabulatedAerodynamicCoefficientsFromFiles(
         const std::map< int, std::string > forceCoefficientFiles,
         const double referenceArea,
         const std::vector< aerodynamics::AerodynamicCoefficientsIndependentVariables > independentVariableNames,
         const bool areCoefficientsInAerodynamicFrame,
         const bool areCoefficientsInNegativeAxisDirection,
-        const boost::shared_ptr< interpolators::InterpolatorSettings > interpolatorSettings )
+        const std::shared_ptr< interpolators::InterpolatorSettings > interpolatorSettings )
 {
     // Retrieve number of independent variables from file.
     int numberOfIndependentVariables =
@@ -154,16 +143,9 @@
     using namespace tudat::interpolators;
 
     // Check consistency of type.
-<<<<<<< HEAD
     std::shared_ptr< TabulatedAerodynamicCoefficientSettings< 1 > > tabulatedCoefficientSettings =
-            std::dynamic_pointer_cast< TabulatedAerodynamicCoefficientSettings< 1 > >(
-                coefficientSettings );
+            std::dynamic_pointer_cast< TabulatedAerodynamicCoefficientSettings< 1 > >( coefficientSettings );
     if( tabulatedCoefficientSettings == nullptr )
-=======
-    boost::shared_ptr< TabulatedAerodynamicCoefficientSettings< 1 > > tabulatedCoefficientSettings =
-            boost::dynamic_pointer_cast< TabulatedAerodynamicCoefficientSettings< 1 > >( coefficientSettings );
-    if( tabulatedCoefficientSettings == NULL )
->>>>>>> b36c4c7e
     {
         throw std::runtime_error(
                     "Error, expected tabulated aerodynamic coefficients of size " +
@@ -171,48 +153,31 @@
     }
     else
     {
-<<<<<<< HEAD
-        std::shared_ptr< interpolators::OneDimensionalInterpolator< double, Eigen::Vector3d > > forceInterpolator =
-                interpolators::createOneDimensionalInterpolator(
-                    tabulatedCoefficientSettings->getForceCoefficients( ),
-                    tabulatedCoefficientSettings->getInterpolationSettings( ) );
-        std::shared_ptr< interpolators::OneDimensionalInterpolator< double, Eigen::Vector3d > > momentInterpolator =
-                interpolators::createOneDimensionalInterpolator(
-                    tabulatedCoefficientSettings->getForceCoefficients( ),
-                    tabulatedCoefficientSettings->getInterpolationSettings( ) );
+
+        // Retrieve or generate interpolation settings
+        std::shared_ptr< OneDimensionalInterpolator< double, Eigen::Vector3d > > forceInterpolator;
+        std::shared_ptr< OneDimensionalInterpolator< double, Eigen::Vector3d > > momentInterpolator;
+        if ( tabulatedCoefficientSettings->getInterpolatorSettings( ) == NULL )
+        {
+            forceInterpolator = createOneDimensionalInterpolator( tabulatedCoefficientSettings->getForceCoefficients( ),
+                                                                  std::make_shared< InterpolatorSettings >( linear_interpolator ) );
+            momentInterpolator = createOneDimensionalInterpolator( tabulatedCoefficientSettings->getForceCoefficients( ),
+                                                                   std::make_shared< InterpolatorSettings >( linear_interpolator ) );
+        }
+        else
+        {
+            forceInterpolator = createOneDimensionalInterpolator( tabulatedCoefficientSettings->getForceCoefficients( ),
+                                                                  std::dynamic_pointer_cast< InterpolatorSettings >(
+                                                                      tabulatedCoefficientSettings->getInterpolatorSettings( ) ) );
+            momentInterpolator = createOneDimensionalInterpolator( tabulatedCoefficientSettings->getForceCoefficients( ),
+                                                                   std::dynamic_pointer_cast< InterpolatorSettings >(
+                                                                       tabulatedCoefficientSettings->getInterpolatorSettings( ) ) );
+        }
 
         // Create aerodynamic coefficient interface.
         return  std::make_shared< aerodynamics::CustomAerodynamicCoefficientInterface >(
-                    std::bind( &interpolators::Interpolator
-                                 < double, Eigen::Vector3d >::interpolate, forceInterpolator, std::placeholders::_1 ),
-                    std::bind( &interpolators::Interpolator
-                                 < double, Eigen::Vector3d >::interpolate, momentInterpolator, std::placeholders::_1 ),
-=======
-        // Retrieve or generate interpolation settings
-        boost::shared_ptr< OneDimensionalInterpolator< double, Eigen::Vector3d > > forceInterpolator;
-        boost::shared_ptr< OneDimensionalInterpolator< double, Eigen::Vector3d > > momentInterpolator;
-        if ( tabulatedCoefficientSettings->getInterpolatorSettings( ) == NULL )
-        {
-            forceInterpolator = createOneDimensionalInterpolator( tabulatedCoefficientSettings->getForceCoefficients( ),
-                                                                  boost::make_shared< InterpolatorSettings >( linear_interpolator ) );
-            momentInterpolator = createOneDimensionalInterpolator( tabulatedCoefficientSettings->getForceCoefficients( ),
-                                                                   boost::make_shared< InterpolatorSettings >( linear_interpolator ) );
-        }
-        else
-        {
-            forceInterpolator = createOneDimensionalInterpolator( tabulatedCoefficientSettings->getForceCoefficients( ),
-                                                                  boost::dynamic_pointer_cast< InterpolatorSettings >(
-                                                                      tabulatedCoefficientSettings->getInterpolatorSettings( ) ) );
-            momentInterpolator = createOneDimensionalInterpolator( tabulatedCoefficientSettings->getForceCoefficients( ),
-                                                                   boost::dynamic_pointer_cast< InterpolatorSettings >(
-                                                                       tabulatedCoefficientSettings->getInterpolatorSettings( ) ) );
-        }
-
-        // Create aerodynamic coefficient interface.
-        return  boost::make_shared< aerodynamics::CustomAerodynamicCoefficientInterface >(
-                    boost::bind( &Interpolator< double, Eigen::Vector3d >::interpolate, forceInterpolator, _1 ),
-                    boost::bind( &Interpolator< double, Eigen::Vector3d >::interpolate, momentInterpolator, _1 ),
->>>>>>> b36c4c7e
+                    std::bind( &Interpolator< double, Eigen::Vector3d >::interpolate, forceInterpolator, std::placeholders::_1 ),
+                    std::bind( &Interpolator< double, Eigen::Vector3d >::interpolate, momentInterpolator, std::placeholders::_1 ),
                     tabulatedCoefficientSettings->getReferenceLength( ),
                     tabulatedCoefficientSettings->getReferenceArea( ),
                     tabulatedCoefficientSettings->getReferenceLength( ),
