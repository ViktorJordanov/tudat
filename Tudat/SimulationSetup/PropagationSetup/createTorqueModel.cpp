/*    Copyright (c) 2010-2018, Delft University of Technology
 *    All rigths reserved
 *
 *    This file is part of the Tudat. Redistribution and use in source and
 *    binary forms, with or without modification, are permitted exclusively
 *    under the terms of the Modified BSD license. You should have received
 *    a copy of the license with this file. If not, please or visit:
 *    http://tudat.tudelft.nl/LICENSE.
 */

#include "Tudat/SimulationSetup/EnvironmentSetup/createFlightConditions.h"
#include "Tudat/SimulationSetup/PropagationSetup/createTorqueModel.h"
#include "Tudat/SimulationSetup/PropagationSetup/accelerationSettings.h"
#include "Tudat/SimulationSetup/PropagationSetup/createAccelerationModels.h"

namespace tudat
{

namespace simulation_setup
{

//! Function to create an aerodynamic torque model.
<<<<<<< HEAD
boost::shared_ptr< basic_astrodynamics::InertialTorqueModel > createInertialTorqueModel(
        const boost::shared_ptr< simulation_setup::Body > bodyUndergoingTorque,
        const std::string& nameOfBodyUndergoingTorque )
{
    boost::function< Eigen::Vector3d( ) > angularVelocityFunction =
            boost::bind( &Body::getCurrentAngularVelocityVectorInLocalFrame, bodyUndergoingTorque );
    boost::function< Eigen::Matrix3d( ) > inertiaTensorFunction =
            boost::bind( &Body::getBodyInertiaTensor, bodyUndergoingTorque );
    return boost::make_shared< basic_astrodynamics::InertialTorqueModel >(
                angularVelocityFunction, inertiaTensorFunction );
}

//! Function to create an aerodynamic torque model.
boost::shared_ptr< aerodynamics::AerodynamicTorque > createAerodynamicTorqueModel(
        const boost::shared_ptr< simulation_setup::Body > bodyUndergoingTorque,
        const boost::shared_ptr< simulation_setup::Body > bodyExertingTorque,
=======
std::shared_ptr< aerodynamics::AerodynamicTorque > createAerodynamicTorqueModel(
        const std::shared_ptr< simulation_setup::Body > bodyUndergoingTorque,
        const std::shared_ptr< simulation_setup::Body > bodyExertingTorque,
>>>>>>> daed389b
        const std::string& nameOfBodyUndergoingTorque,
        const std::string& nameOfBodyExertingTorque )
{
    // Check existence of required environment models
    if( bodyUndergoingTorque->getAerodynamicCoefficientInterface( ) == nullptr )
    {
        throw std::runtime_error( "Error when making aerodynamic torque, body " +
                                  nameOfBodyUndergoingTorque +
                                  "has no aerodynamic coefficients." );
    }

    if( bodyExertingTorque->getAtmosphereModel( ) == nullptr )
    {
        throw std::runtime_error(  "Error when making aerodynamic torque, central body " +
                                   nameOfBodyExertingTorque + " has no atmosphere model.");
    }

    if( bodyExertingTorque->getShapeModel( ) == nullptr )
    {
        throw std::runtime_error( "Error when making aerodynamic torque, central body " +
                                  nameOfBodyExertingTorque + " has no shape model." );
    }

    // Retrieve flight conditions; create object if not yet extant.
    std::shared_ptr< aerodynamics::AtmosphericFlightConditions > bodyFlightConditions =
            std::dynamic_pointer_cast< aerodynamics::AtmosphericFlightConditions >(
                bodyUndergoingTorque->getFlightConditions( ) );

    if( bodyFlightConditions == nullptr && bodyUndergoingTorque->getFlightConditions( ) == nullptr )
    {
        bodyFlightConditions = createAtmosphericFlightConditions( bodyUndergoingTorque,
                                                       bodyExertingTorque,
                                                       nameOfBodyUndergoingTorque,
                                                       nameOfBodyExertingTorque ) ;
        bodyUndergoingTorque->setFlightConditions(
                    bodyFlightConditions );
    }
    else if( bodyFlightConditions == nullptr && bodyUndergoingTorque->getFlightConditions( ) != nullptr )
    {
        throw std::runtime_error( "Error when making aerodynamic torque, found flight conditions that are not atmospheric." );
    }

    // Retrieve frame in which aerodynamic coefficients are defined.
    std::shared_ptr< aerodynamics::AerodynamicCoefficientInterface > aerodynamicCoefficients =
            bodyUndergoingTorque->getAerodynamicCoefficientInterface( );
    reference_frames::AerodynamicsReferenceFrames torqueFrame;
    if( aerodynamicCoefficients->getAreCoefficientsInAerodynamicFrame( ) )
    {
        torqueFrame = reference_frames::aerodynamic_frame;
    }
    else
    {
        torqueFrame = reference_frames::body_frame;
    }

    // Create function to transform from frame of aerodynamic coefficienrs to that of propagation.
    std::function< Eigen::Vector3d( const Eigen::Vector3d& ) > toPropagationFrameTransformation;
    toPropagationFrameTransformation =
            reference_frames::getAerodynamicForceTransformationFunction(
                bodyFlightConditions->getAerodynamicAngleCalculator( ),
                torqueFrame,
                std::bind( &Body::getCurrentRotationToGlobalFrame, bodyExertingTorque ),
                reference_frames::body_frame );


    std::function< Eigen::Vector3d( ) > coefficientFunction =
            std::bind( &aerodynamics::AerodynamicCoefficientInterface::getCurrentMomentCoefficients,
                         aerodynamicCoefficients );
    std::function< Eigen::Vector3d( ) > coefficientInPropagationFrameFunction =
            std::bind( &reference_frames::transformVectorFunctionFromVectorFunctions,
                         coefficientFunction, toPropagationFrameTransformation );

    // Create torque model.
    return std::make_shared< aerodynamics::AerodynamicTorque >(
                coefficientInPropagationFrameFunction,
                std::bind( &aerodynamics::AtmosphericFlightConditions::getCurrentDensity, bodyFlightConditions ),
                std::bind( &aerodynamics::AtmosphericFlightConditions::getCurrentAirspeed, bodyFlightConditions ),
                std::bind( &aerodynamics::AerodynamicCoefficientInterface::getReferenceArea, aerodynamicCoefficients ),
                std::bind( &aerodynamics::AerodynamicCoefficientInterface::getReferenceLengths, aerodynamicCoefficients ),
                aerodynamicCoefficients->getAreCoefficientsInNegativeAxisDirection( ) );
}

//! Function to create a second-degree gravitational torque.
std::shared_ptr< gravitation::SecondDegreeGravitationalTorqueModel > createSecondDegreeGravitationalTorqueModel(
        const std::shared_ptr< simulation_setup::Body > bodyUndergoingTorque,
        const std::shared_ptr< simulation_setup::Body > bodyExertingTorque,
        const std::string& nameOfBodyUndergoingTorque,
        const std::string& nameOfBodyExertingTorque )
{
    // Retrieve state functions
    std::function< Eigen::Vector3d( ) > positionOfBodySubjectToTorqueFunction =
            std::bind( &simulation_setup::Body::getPosition, bodyUndergoingTorque );
    std::function< Eigen::Vector3d( ) > positionOfBodyExertingTorqueFunction =
            std::bind( &simulation_setup::Body::getPosition, bodyExertingTorque );

    // Check model availability
    std::shared_ptr< gravitation::GravityFieldModel > gravityFieldModel = bodyExertingTorque->getGravityFieldModel( );
    std::function< double( ) > gravitationalParameterOfAttractingBodyFunction;
    if( gravityFieldModel ==  nullptr )
    {
        throw std::runtime_error( "Error when making second degree gravitational torque, " + nameOfBodyExertingTorque +
                                  " does not possess a gravity field" );
    }
    else
    {
        gravitationalParameterOfAttractingBodyFunction = std::bind( &gravitation::GravityFieldModel::getGravitationalParameter,
                                                                      gravityFieldModel );
    }

    // Retrieve environment parameters
    std::function< Eigen::Matrix3d( ) > inertiaTensorOfRotatingBodyFunction  =
            std::bind( &simulation_setup::Body::getBodyInertiaTensor, bodyUndergoingTorque );
    std::function< Eigen::Quaterniond( ) > rotationToBodyFixedFrameFunction =
            std::bind( &simulation_setup::Body::getCurrentRotationToLocalFrame, bodyUndergoingTorque );

    return std::make_shared<gravitation::SecondDegreeGravitationalTorqueModel >(
                positionOfBodySubjectToTorqueFunction, gravitationalParameterOfAttractingBodyFunction,
                inertiaTensorOfRotatingBodyFunction, positionOfBodyExertingTorqueFunction, rotationToBodyFixedFrameFunction );

}


//! Function to create a spherical harmonic gravitational torque
boost::shared_ptr< gravitation::SphericalHarmonicGravitationalTorqueModel > createSphericalHarmonicGravitationalTorqueModel(
        const boost::shared_ptr< simulation_setup::Body > bodyUndergoingTorque,
        const boost::shared_ptr< simulation_setup::Body > bodyExertingTorque,
        const boost::shared_ptr< TorqueSettings > torqueSettings,
        const std::string& nameOfBodyUndergoingTorque,
        const std::string& nameOfBodyExertingTorque )
{
    boost::shared_ptr< SphericalHarmonicTorqueSettings > sphericalHarmonicTorqueSettings =
            boost::dynamic_pointer_cast< SphericalHarmonicTorqueSettings >( torqueSettings );

    if( sphericalHarmonicTorqueSettings == NULL )
    {
        throw std::runtime_error( "Error when creating spherical harmonic torque, input is inconsistent" );
    }
    boost::shared_ptr< AccelerationSettings > sphericalHarmonicAccelerationSettings =
            boost::make_shared< SphericalHarmonicAccelerationSettings >(
                sphericalHarmonicTorqueSettings->maximumDegree_,
                sphericalHarmonicTorqueSettings->maximumOrder_ );
    boost::shared_ptr< gravitation::SphericalHarmonicsGravitationalAccelerationModel > sphericalHarmonicAcceleration =
            boost::dynamic_pointer_cast< gravitation::SphericalHarmonicsGravitationalAccelerationModel >(
                 createSphericalHarmonicsGravityAcceleration(
                    bodyExertingTorque, bodyUndergoingTorque, nameOfBodyExertingTorque, nameOfBodyUndergoingTorque,
                    sphericalHarmonicAccelerationSettings, false, false ) );

    return boost::make_shared< gravitation::SphericalHarmonicGravitationalTorqueModel >(
                sphericalHarmonicAcceleration,
                boost::bind( &Body::getCurrentRotationToLocalFrame, bodyUndergoingTorque ),
                boost::bind( &Body::getBodyMass, bodyExertingTorque ) );
}


//! Function to create torque model object.
std::shared_ptr< basic_astrodynamics::TorqueModel > createTorqueModel(
        const std::shared_ptr< simulation_setup::Body > bodyUndergoingTorque,
        const std::shared_ptr< simulation_setup::Body > bodyExertingTorque,
        const std::shared_ptr< TorqueSettings > torqueSettings,
        const std::string& nameOfBodyUndergoingTorque,
        const std::string& nameOfBodyExertingTorque )
{
    std::shared_ptr< basic_astrodynamics::TorqueModel > torqueModel;

    switch( torqueSettings->torqueType_ )
    {
    case basic_astrodynamics::inertial_torque:
    {
        torqueModel = createInertialTorqueModel(
                    bodyUndergoingTorque, nameOfBodyUndergoingTorque );
        break;
    }
    case basic_astrodynamics::second_order_gravitational_torque:
    {
        torqueModel = createSecondDegreeGravitationalTorqueModel(
                    bodyUndergoingTorque, bodyExertingTorque, nameOfBodyUndergoingTorque, nameOfBodyExertingTorque );
        break;
    }
    case basic_astrodynamics::aerodynamic_torque:
    {
        torqueModel = createAerodynamicTorqueModel(
                    bodyUndergoingTorque, bodyExertingTorque, nameOfBodyUndergoingTorque, nameOfBodyExertingTorque );
        break;
    }
    case basic_astrodynamics::spherical_harmonic_gravitational_torque:
    {
        torqueModel = createSphericalHarmonicGravitationalTorqueModel(
                    bodyUndergoingTorque, bodyExertingTorque, torqueSettings, nameOfBodyUndergoingTorque, nameOfBodyExertingTorque );
        break;
    }
    default:
        throw std::runtime_error(
                    "Error, did not recognize type " + std::to_string( torqueSettings->torqueType_ ) +
                    " when making torque model" );
    }

    return torqueModel;
}


//! Function to create torque models from a map of bodies and torque model settings.
basic_astrodynamics::TorqueModelMap createTorqueModelsMap(
        const NamedBodyMap& bodyMap,
        SelectedTorqueMap selectedTorquePerBody,
        const std::vector< std::string >& propagatedBodies )
{
    for( unsigned int i = 0; i < propagatedBodies.size( ); i++ )
    {
        if( selectedTorquePerBody.count( propagatedBodies.at( i ) ) == 0 )
        {
            selectedTorquePerBody[ propagatedBodies.at( i ) ] =
                    std::map< std::string, std::vector< boost::shared_ptr< TorqueSettings > > >( );
        }
    }

    basic_astrodynamics::TorqueModelMap torqueModelMap;

    for( SelectedTorqueMap::const_iterator acceleratedBodyIterator = selectedTorquePerBody.begin( );
         acceleratedBodyIterator != selectedTorquePerBody.end( ); acceleratedBodyIterator++ )
    {
        if( bodyMap.count( acceleratedBodyIterator->first ) == 0 )
        {
            throw std::runtime_error(
                        "Error, could not find body " + acceleratedBodyIterator->first + " when making torque model map." );
        }
        else
        {
<<<<<<< HEAD
            torqueModelMap[ acceleratedBodyIterator->first ][ acceleratedBodyIterator->first ].push_back(
                        createTorqueModel(
                        bodyMap.at( acceleratedBodyIterator->first ), bodyMap.at( acceleratedBodyIterator->first ),
                        boost::make_shared< TorqueSettings >( basic_astrodynamics::inertial_torque ),
                        acceleratedBodyIterator->first, acceleratedBodyIterator->first ) );

            for( std::map< std::string, std::vector< boost::shared_ptr< TorqueSettings > > >::const_iterator
=======
            for( std::map< std::string, std::vector< std::shared_ptr< TorqueSettings > > >::const_iterator
>>>>>>> daed389b
                 acceleratingBodyIterator = acceleratedBodyIterator->second.begin( );
                 acceleratingBodyIterator != acceleratedBodyIterator->second.end( ); acceleratingBodyIterator++ )
            {
                if( bodyMap.count( acceleratingBodyIterator->first ) == 0 )
                {
                    throw std::runtime_error(
                                "Error, could not find body " + acceleratingBodyIterator->first + " when making torque model map." );
                }

                for( unsigned int i = 0; i < acceleratingBodyIterator->second.size( ); i++ )
                {
                    torqueModelMap[ acceleratedBodyIterator->first ][ acceleratingBodyIterator->first ].push_back(
                                createTorqueModel(
                                bodyMap.at( acceleratedBodyIterator->first ), bodyMap.at( acceleratingBodyIterator->first ),
                                acceleratingBodyIterator->second.at( i ),
                                acceleratedBodyIterator->first, acceleratingBodyIterator->first ) );
                }
            }
        }
    }

    return torqueModelMap;
}


}  // namespace simulation_setup

}  // namespace tudat
<|MERGE_RESOLUTION|>--- conflicted
+++ resolved
@@ -20,28 +20,22 @@
 {
 
 //! Function to create an aerodynamic torque model.
-<<<<<<< HEAD
-boost::shared_ptr< basic_astrodynamics::InertialTorqueModel > createInertialTorqueModel(
-        const boost::shared_ptr< simulation_setup::Body > bodyUndergoingTorque,
+std::shared_ptr< basic_astrodynamics::InertialTorqueModel > createInertialTorqueModel(
+        const std::shared_ptr< simulation_setup::Body > bodyUndergoingTorque,
         const std::string& nameOfBodyUndergoingTorque )
 {
-    boost::function< Eigen::Vector3d( ) > angularVelocityFunction =
-            boost::bind( &Body::getCurrentAngularVelocityVectorInLocalFrame, bodyUndergoingTorque );
-    boost::function< Eigen::Matrix3d( ) > inertiaTensorFunction =
-            boost::bind( &Body::getBodyInertiaTensor, bodyUndergoingTorque );
-    return boost::make_shared< basic_astrodynamics::InertialTorqueModel >(
+    std::function< Eigen::Vector3d( ) > angularVelocityFunction =
+            std::bind( &Body::getCurrentAngularVelocityVectorInLocalFrame, bodyUndergoingTorque );
+    std::function< Eigen::Matrix3d( ) > inertiaTensorFunction =
+            std::bind( &Body::getBodyInertiaTensor, bodyUndergoingTorque );
+    return std::make_shared< basic_astrodynamics::InertialTorqueModel >(
                 angularVelocityFunction, inertiaTensorFunction );
 }
 
 //! Function to create an aerodynamic torque model.
-boost::shared_ptr< aerodynamics::AerodynamicTorque > createAerodynamicTorqueModel(
-        const boost::shared_ptr< simulation_setup::Body > bodyUndergoingTorque,
-        const boost::shared_ptr< simulation_setup::Body > bodyExertingTorque,
-=======
 std::shared_ptr< aerodynamics::AerodynamicTorque > createAerodynamicTorqueModel(
         const std::shared_ptr< simulation_setup::Body > bodyUndergoingTorque,
         const std::shared_ptr< simulation_setup::Body > bodyExertingTorque,
->>>>>>> daed389b
         const std::string& nameOfBodyUndergoingTorque,
         const std::string& nameOfBodyExertingTorque )
 {
@@ -165,34 +159,34 @@
 
 
 //! Function to create a spherical harmonic gravitational torque
-boost::shared_ptr< gravitation::SphericalHarmonicGravitationalTorqueModel > createSphericalHarmonicGravitationalTorqueModel(
-        const boost::shared_ptr< simulation_setup::Body > bodyUndergoingTorque,
-        const boost::shared_ptr< simulation_setup::Body > bodyExertingTorque,
-        const boost::shared_ptr< TorqueSettings > torqueSettings,
+std::shared_ptr< gravitation::SphericalHarmonicGravitationalTorqueModel > createSphericalHarmonicGravitationalTorqueModel(
+        const std::shared_ptr< simulation_setup::Body > bodyUndergoingTorque,
+        const std::shared_ptr< simulation_setup::Body > bodyExertingTorque,
+        const std::shared_ptr< TorqueSettings > torqueSettings,
         const std::string& nameOfBodyUndergoingTorque,
         const std::string& nameOfBodyExertingTorque )
 {
-    boost::shared_ptr< SphericalHarmonicTorqueSettings > sphericalHarmonicTorqueSettings =
+    std::shared_ptr< SphericalHarmonicTorqueSettings > sphericalHarmonicTorqueSettings =
             boost::dynamic_pointer_cast< SphericalHarmonicTorqueSettings >( torqueSettings );
 
     if( sphericalHarmonicTorqueSettings == NULL )
     {
         throw std::runtime_error( "Error when creating spherical harmonic torque, input is inconsistent" );
     }
-    boost::shared_ptr< AccelerationSettings > sphericalHarmonicAccelerationSettings =
-            boost::make_shared< SphericalHarmonicAccelerationSettings >(
+    std::shared_ptr< AccelerationSettings > sphericalHarmonicAccelerationSettings =
+            std::make_shared< SphericalHarmonicAccelerationSettings >(
                 sphericalHarmonicTorqueSettings->maximumDegree_,
                 sphericalHarmonicTorqueSettings->maximumOrder_ );
-    boost::shared_ptr< gravitation::SphericalHarmonicsGravitationalAccelerationModel > sphericalHarmonicAcceleration =
+    std::shared_ptr< gravitation::SphericalHarmonicsGravitationalAccelerationModel > sphericalHarmonicAcceleration =
             boost::dynamic_pointer_cast< gravitation::SphericalHarmonicsGravitationalAccelerationModel >(
                  createSphericalHarmonicsGravityAcceleration(
                     bodyExertingTorque, bodyUndergoingTorque, nameOfBodyExertingTorque, nameOfBodyUndergoingTorque,
                     sphericalHarmonicAccelerationSettings, false, false ) );
 
-    return boost::make_shared< gravitation::SphericalHarmonicGravitationalTorqueModel >(
+    return std::make_shared< gravitation::SphericalHarmonicGravitationalTorqueModel >(
                 sphericalHarmonicAcceleration,
-                boost::bind( &Body::getCurrentRotationToLocalFrame, bodyUndergoingTorque ),
-                boost::bind( &Body::getBodyMass, bodyExertingTorque ) );
+                std::bind( &Body::getCurrentRotationToLocalFrame, bodyUndergoingTorque ),
+                std::bind( &Body::getBodyMass, bodyExertingTorque ) );
 }
 
 
@@ -253,7 +247,7 @@
         if( selectedTorquePerBody.count( propagatedBodies.at( i ) ) == 0 )
         {
             selectedTorquePerBody[ propagatedBodies.at( i ) ] =
-                    std::map< std::string, std::vector< boost::shared_ptr< TorqueSettings > > >( );
+                    std::map< std::string, std::vector< std::shared_ptr< TorqueSettings > > >( );
         }
     }
 
@@ -269,17 +263,13 @@
         }
         else
         {
-<<<<<<< HEAD
             torqueModelMap[ acceleratedBodyIterator->first ][ acceleratedBodyIterator->first ].push_back(
                         createTorqueModel(
                         bodyMap.at( acceleratedBodyIterator->first ), bodyMap.at( acceleratedBodyIterator->first ),
-                        boost::make_shared< TorqueSettings >( basic_astrodynamics::inertial_torque ),
+                        std::make_shared< TorqueSettings >( basic_astrodynamics::inertial_torque ),
                         acceleratedBodyIterator->first, acceleratedBodyIterator->first ) );
 
-            for( std::map< std::string, std::vector< boost::shared_ptr< TorqueSettings > > >::const_iterator
-=======
             for( std::map< std::string, std::vector< std::shared_ptr< TorqueSettings > > >::const_iterator
->>>>>>> daed389b
                  acceleratingBodyIterator = acceleratedBodyIterator->second.begin( );
                  acceleratingBodyIterator != acceleratedBodyIterator->second.end( ); acceleratingBodyIterator++ )
             {
