/*    Copyright (c) 2010-2018, Delft University of Technology
 *    All rigths reserved
 *
 *    This file is part of the Tudat. Redistribution and use in source and
 *    binary forms, with or without modification, are permitted exclusively
 *    under the terms of the Modified BSD license. You should have received
 *    a copy of the license with this file. If not, please or visit:
 *    http://tudat.tudelft.nl/LICENSE.
 */

#ifndef TUDAT_CREATEOBSERVATIONMODEL_H
#define TUDAT_CREATEOBSERVATIONMODEL_H

#include <map>

#include <functional>
#include <boost/make_shared.hpp>


#include "Tudat/Astrodynamics/ObservationModels/observationModel.h"
#include "Tudat/Astrodynamics/ObservationModels/linkTypeDefs.h"
#include "Tudat/SimulationSetup/EstimationSetup/createLightTimeCorrection.h"
#include "Tudat/Astrodynamics/ObservationModels/nWayRangeObservationModel.h"
#include "Tudat/Astrodynamics/ObservationModels/oneWayRangeObservationModel.h"
#include "Tudat/Astrodynamics/ObservationModels/oneWayDopplerObservationModel.h"
#include "Tudat/Astrodynamics/ObservationModels/twoWayDopplerObservationModel.h"
#include "Tudat/Astrodynamics/ObservationModels/oneWayDifferencedRangeRateObservationModel.h"
#include "Tudat/Astrodynamics/ObservationModels/angularPositionObservationModel.h"
#include "Tudat/Astrodynamics/ObservationModels/positionObservationModel.h"
#include "Tudat/Astrodynamics/ObservationModels/observationSimulator.h"
#include "Tudat/Astrodynamics/ObservationModels/observationViabilityCalculator.h"
#include "Tudat/SimulationSetup/EnvironmentSetup/body.h"
#include "Tudat/SimulationSetup/EstimationSetup/createLightTimeCalculator.h"


namespace tudat
{

namespace observation_models
{

//! Base class to define settings for creation of an observation bias model.
/*!
 *  Base class to define settings for creation of an observation bias model. For each specific bias type, a derived class
 *  is to be implemented, in which the specific properties of the bias model are given
 */
class ObservationBiasSettings
{
public:

    //! Constructor
    /*!
     * Constructor
     * \param observationBiasType Type of bias model that is to be created.
     */
    ObservationBiasSettings(
            const observation_models::ObservationBiasTypes observationBiasType ):
        observationBiasType_( observationBiasType ){ }

    //! Destructor
    virtual ~ObservationBiasSettings( ){ }

    //! Type of bias model that is to be created.
    observation_models::ObservationBiasTypes observationBiasType_;
};

//! Class for defining settings for the creation of a multiple biases for a single observable
class MultipleObservationBiasSettings: public ObservationBiasSettings
{
public:

    //! Constructor
    /*!
     * Constructor
     * \param biasSettingsList List of settings for bias objects that are to be created.
     */
    MultipleObservationBiasSettings(
            const std::vector< std::shared_ptr< ObservationBiasSettings > > biasSettingsList ):
        ObservationBiasSettings( multiple_observation_biases ),
        biasSettingsList_( biasSettingsList ){ }

    //! Destructor
    ~MultipleObservationBiasSettings( ){ }

    //! List of settings for bias objects that are to be created.
    std::vector< std::shared_ptr< ObservationBiasSettings > > biasSettingsList_;
};

//! Class for defining settings for the creation of a constant absolute or relative observation bias model
class ConstantObservationBiasSettings: public ObservationBiasSettings
{
public:

    //! Constuctor
    /*!
     * Constuctor
     * \param observationBias Constant bias that is to be added to the observable. The size of this vector must be equal to the
     * size of the observable to which it is assigned.
     * \param useAbsoluteBias Boolean to denote whether an absolute or relative bias is to be created.
     */
    ConstantObservationBiasSettings(
            const Eigen::VectorXd& observationBias,
            const bool useAbsoluteBias ):
        ObservationBiasSettings( ( useAbsoluteBias == true ) ? ( constant_absolute_bias ) : ( constant_relative_bias ) ),
        observationBias_( observationBias ), useAbsoluteBias_( useAbsoluteBias ){ }

    //! Destructor
    ~ConstantObservationBiasSettings( ){ }

    //! Constant bias that is to be added to the observable.
    /*!
     *  Constant bias that is to be added to the observable. The size of this vector must be equal to the
     *  size of the observable to which it is assigned.
     */
    Eigen::VectorXd observationBias_;

    //! Boolean to denote whether an absolute or relative bias is to be created.
    bool useAbsoluteBias_;
};

//! Class for defining settings for the creation of an arc-wise constant absolute or relative observation bias model
class ArcWiseConstantObservationBiasSettings: public ObservationBiasSettings
{
public:

    //! Constuctor
    /*!
     * Constuctor
     * \param arcStartTimes Start times for arcs in which biases (observationBiases) are used
     * \param observationBiases List of observation biases per arc
     * \param linkEndForTime Link end at which time is to be evaluated to determine current time (and current arc)
     * \param useAbsoluteBias Boolean to denote whether an absolute or relative bias is to be created.
     */
    ArcWiseConstantObservationBiasSettings(
            const std::vector< double >& arcStartTimes,
            const std::vector< Eigen::VectorXd >& observationBiases,
            const LinkEndType linkEndForTime,
            const bool useAbsoluteBias ):
        ObservationBiasSettings( ( useAbsoluteBias == true ) ?
                                     ( arc_wise_constant_absolute_bias ) : ( arc_wise_constant_relative_bias ) ),
        arcStartTimes_( arcStartTimes ), observationBiases_( observationBiases ), linkEndForTime_( linkEndForTime ),
        useAbsoluteBias_( useAbsoluteBias ){ }

    //! Constuctor
    /*!
     * Constuctor
     * \param observationBiases Map of observation biases per arc, with bias as map value, and arc start time as map key
     * \param linkEndForTime Link end at which time is to be evaluated to determine current time (and current arc)
     * \param useAbsoluteBias Boolean to denote whether an absolute or relative bias is to be created.
     */
    ArcWiseConstantObservationBiasSettings(
            const std::map< double, Eigen::VectorXd >& observationBiases,
            const LinkEndType linkEndForTime,
            const bool useAbsoluteBias  ):
        ObservationBiasSettings( ( useAbsoluteBias == true ) ?
                                     ( arc_wise_constant_absolute_bias ) : ( arc_wise_constant_relative_bias ) ),
        arcStartTimes_( utilities::createVectorFromMapKeys( observationBiases ) ),
        observationBiases_( utilities::createVectorFromMapValues( observationBiases ) ), linkEndForTime_( linkEndForTime ),
        useAbsoluteBias_( useAbsoluteBias ){ }

    //! Destructor
    ~ArcWiseConstantObservationBiasSettings( ){ }

    //! Start times for arcs in which biases (observationBiases) are used
    std::vector< double > arcStartTimes_;

    //! List of observation biases per arc
    std::vector< Eigen::VectorXd > observationBiases_;

    //! Link end at which time is to be evaluated to determine current time (and current arc)
    LinkEndType linkEndForTime_;

    //! Boolean to denote whether an absolute or relative bias is to be created.
    bool useAbsoluteBias_;
};

//! Class used for defining the settings for an observation model that is to be created.
/*!
 * Class used for defining the settings for an observation model that is to be created. This class allows the type, light-time
 * corrections and bias for the observation to be set. For observation models that require additional information (e.g.
 * integration time, retransmission time, etc.), a specific derived class must be implemented.
 */
class ObservationSettings
{
public:


    //! Constructor
    /*!
     * Constructor (single light-time correction)
     * \param observableType Type of observation model that is to be created
<<<<<<< HEAD
     * \param lightTimeCorrections Settings for a single light-time correction that is to be used for teh observation model
     * (nullptr if none)
     * \param biasSettings Settings for the observation bias model that is to be used (default none: nullptr)
=======
     * \param lightTimeCorrections Settings for a single light-time correction that is to be used for the observation model
     * (NULL if none)
     * \param biasSettings Settings for the observation bias model that is to be used (default none: NULL)
>>>>>>> 25c50397
     */
    ObservationSettings(
            const observation_models::ObservableType observableType,
            const std::shared_ptr< LightTimeCorrectionSettings > lightTimeCorrections,
            const std::shared_ptr< ObservationBiasSettings > biasSettings = nullptr ):
        observableType_( observableType ),
        biasSettings_( biasSettings )
    {
        if( lightTimeCorrections != nullptr )
        {
            lightTimeCorrectionsList_.push_back( lightTimeCorrections );
        }
    }

    //! Constructor
    /*!
     * Constructor (multiple light-time correction)
     * \param observableType Type of observation model that is to be created
     * \param lightTimeCorrectionsList List of settings for a single light-time correction that is to be used for the observation
     * model
     * \param biasSettings Settings for the observation bias model that is to be used (default none: nullptr)
     */
    ObservationSettings(
            const observation_models::ObservableType observableType,
            const std::vector< std::shared_ptr< LightTimeCorrectionSettings > > lightTimeCorrectionsList =
            std::vector< std::shared_ptr< LightTimeCorrectionSettings > >( ),
            const std::shared_ptr< ObservationBiasSettings > biasSettings = nullptr ):
        observableType_( observableType ),lightTimeCorrectionsList_( lightTimeCorrectionsList ),
        biasSettings_( biasSettings ){ }

    //! Destructor
    virtual ~ObservationSettings( ){ }

    //! Type of observation model that is to be created
    observation_models::ObservableType observableType_;

    //! List of settings for a single light-time correction that is to be used for the observation model
    std::vector< std::shared_ptr< LightTimeCorrectionSettings > > lightTimeCorrectionsList_;

    //! Settings for the observation bias model that is to be used (default none: nullptr)
    std::shared_ptr< ObservationBiasSettings > biasSettings_;
};

//! Enum defining all possible types of proper time rate computations in one-way Doppler
enum DopplerProperTimeRateType
{
    custom_doppler_proper_time_rate,
    direct_first_order_doppler_proper_time_rate
};

//! Base class to define the settings for proper time rate (at a single link end) in one-way Doppler mode.
class DopplerProperTimeRateSettings
{
public:
    DopplerProperTimeRateSettings( const DopplerProperTimeRateType dopplerProperTimeRateType ):
        dopplerProperTimeRateType_( dopplerProperTimeRateType ){ }

    virtual ~DopplerProperTimeRateSettings( ){ }

    DopplerProperTimeRateType dopplerProperTimeRateType_;
};

//! Class to define the settings for first-order, single body, proper time rate (at a single link end) in one-way Doppler mode.
class DirectFirstOrderDopplerProperTimeRateSettings: public DopplerProperTimeRateSettings
{
public:

    //! Constructor
    /*!
     * Constructor
     * \param centralBodyName Name of central body, fromw which the mass monopole is retrieved to compute the proper time rate,
     * and w.r.t. which the velocity of the point at which proper time rate is computed is taken
     */
    DirectFirstOrderDopplerProperTimeRateSettings(
            const std::string centralBodyName ):
        DopplerProperTimeRateSettings( direct_first_order_doppler_proper_time_rate ),
        centralBodyName_( centralBodyName ){ }

    //! Destructor.
    ~DirectFirstOrderDopplerProperTimeRateSettings( ){ }

    //! Name of central body
    /*!
     * Name of central body, fromw which the mass monopole is retrieved to compute the proper time rate,
     * and w.r.t. which the velocity of the point at which proper time rate is computed is taken
     */
    std::string centralBodyName_;
};

//! Class to define the settings for one-way Doppler observable
class OneWayDopplerObservationSettings: public ObservationSettings
{
public:

    //! Constructor
    /*!
     * Constructor
<<<<<<< HEAD
     * \param lightTimeCorrections Settings for a single light-time correction that is to be used for teh observation model
     * (nullptr if none)
=======
     * \param lightTimeCorrections Settings for a single light-time correction that is to be used for the observation model
     * (NULL if none)
>>>>>>> 25c50397
     * \param transmitterProperTimeRateSettings Settings for proper time rate at transmitter
     * \param receiverProperTimeRateSettings Settings for proper time rate at receiver
     * \param biasSettings Settings for the observation bias model that is to be used (default none: NUL
     */
    OneWayDopplerObservationSettings(
            const std::shared_ptr< LightTimeCorrectionSettings > lightTimeCorrections,
            const std::shared_ptr< DopplerProperTimeRateSettings > transmitterProperTimeRateSettings = nullptr,
            const std::shared_ptr< DopplerProperTimeRateSettings > receiverProperTimeRateSettings = nullptr,
            const std::shared_ptr< ObservationBiasSettings > biasSettings = nullptr ):
        ObservationSettings( one_way_doppler, lightTimeCorrections, biasSettings ),
        transmitterProperTimeRateSettings_( transmitterProperTimeRateSettings ),
        receiverProperTimeRateSettings_( receiverProperTimeRateSettings ){ }

    //! Constructor
    /*!
     * Constructor
     * \param lightTimeCorrectionsList List of settings for a single light-time correction that is to be used for the observation
     * model (empty if none)
     * \param transmitterProperTimeRateSettings Settings for proper time rate at transmitter
     * \param receiverProperTimeRateSettings Settings for proper time rate at receiver
     * \param biasSettings Settings for the observation bias model that is to be used (default none: NUL
     */
    OneWayDopplerObservationSettings(
            const std::vector< std::shared_ptr< LightTimeCorrectionSettings > > lightTimeCorrectionsList =
            std::vector< std::shared_ptr< LightTimeCorrectionSettings > >( ),
            const std::shared_ptr< DopplerProperTimeRateSettings > transmitterProperTimeRateSettings = nullptr,
            const std::shared_ptr< DopplerProperTimeRateSettings > receiverProperTimeRateSettings = nullptr,
            const std::shared_ptr< ObservationBiasSettings > biasSettings = nullptr ):
        ObservationSettings( one_way_doppler, lightTimeCorrectionsList, biasSettings ),
        transmitterProperTimeRateSettings_( transmitterProperTimeRateSettings ),
        receiverProperTimeRateSettings_( receiverProperTimeRateSettings ){ }

    //! Destructor
    ~OneWayDopplerObservationSettings( ){ }

    //! Settings for proper time rate at transmitter
    std::shared_ptr< DopplerProperTimeRateSettings > transmitterProperTimeRateSettings_;

    //! Settings for proper time rate at receiver
    std::shared_ptr< DopplerProperTimeRateSettings > receiverProperTimeRateSettings_;
};



//! Class to define the settings for one-way Doppler observable
class TwoWayDopplerObservationSettings: public ObservationSettings
{
public:

    //! Constructor
    /*!
     * Constructor
     * \param uplinkOneWayDopplerSettings Settings for the one-way Doppler model of the uplink
     * \param downlinkOneWayDopplerSettings Settings for the one-way Doppler model of the downlink
     * \param biasSettings Settings for the observation bias model that is to be used (default none: NUL
     */
    TwoWayDopplerObservationSettings(
            const std::shared_ptr< OneWayDopplerObservationSettings > uplinkOneWayDopplerSettings,
            const std::shared_ptr< OneWayDopplerObservationSettings > downlinkOneWayDopplerSettings,
            const std::shared_ptr< ObservationBiasSettings > biasSettings = nullptr ):
        ObservationSettings( two_way_doppler, std::shared_ptr< LightTimeCorrectionSettings >( ), biasSettings ),
        uplinkOneWayDopplerSettings_( uplinkOneWayDopplerSettings ),
        downlinkOneWayDopplerSettings_( downlinkOneWayDopplerSettings ){ }

    //! Destructor
    ~TwoWayDopplerObservationSettings( ){ }

    //! Settings for the one-way Doppler model of the uplink
    std::shared_ptr< OneWayDopplerObservationSettings > uplinkOneWayDopplerSettings_;

    //! Settings for the one-way Doppler model of the downlink
    std::shared_ptr< OneWayDopplerObservationSettings > downlinkOneWayDopplerSettings_;
};




//! Class to define the settings for one-way differenced range-rate (e.g. closed-loop Doppler) observable
class OneWayDifferencedRangeRateObservationSettings: public ObservationSettings
{
public:

    //! Constructor
    /*!
     * Constructor
     * \param integrationTimeFunction Function that returns the integration time of observable as a function of time
<<<<<<< HEAD
     * \param lightTimeCorrections Settings for a single light-time correction that is to be used for teh observation model
     * (nullptr if none)
     * \param biasSettings Settings for the observation bias model that is to be used (default none: nullptr)
=======
     * \param lightTimeCorrections Settings for a single light-time correction that is to be used for the observation model
     * (NULL if none)
     * \param biasSettings Settings for the observation bias model that is to be used (default none: NULL)
>>>>>>> 25c50397
     */
    OneWayDifferencedRangeRateObservationSettings(
            const std::function< double( const double ) > integrationTimeFunction,
            const std::shared_ptr< LightTimeCorrectionSettings > lightTimeCorrections,
            const std::shared_ptr< ObservationBiasSettings > biasSettings = nullptr ):
        ObservationSettings( one_way_differenced_range, lightTimeCorrections, biasSettings ),
        integrationTimeFunction_( integrationTimeFunction ){ }

    //! Constructor
    /*!
     * Constructor
     * \param integrationTimeFunction Function that returns the integration time of observable as a function of time
     * \param lightTimeCorrectionsList List of ettings for a single light-time correction that is to be used for the observation model
     * (empty if none)
     * \param biasSettings Settings for the observation bias model that is to be used (default none: nullptr)
     */
    OneWayDifferencedRangeRateObservationSettings(
            const std::function< double( const double ) > integrationTimeFunction,
            const std::vector< std::shared_ptr< LightTimeCorrectionSettings > > lightTimeCorrectionsList =
            std::vector< std::shared_ptr< LightTimeCorrectionSettings > >( ),
            const std::shared_ptr< ObservationBiasSettings > biasSettings = nullptr ):
        ObservationSettings( one_way_differenced_range, lightTimeCorrectionsList, biasSettings ),
        integrationTimeFunction_( integrationTimeFunction ){ }

    //! Destructor
    ~OneWayDifferencedRangeRateObservationSettings( ){ }

    //! Function that returns the integration time of observable as a function of time
    const std::function< double( const double ) > integrationTimeFunction_;

};


//! Class to define the settings for one-way differenced range-rate (e.g. closed-loop Doppler) observable
class NWayRangeObservationSettings: public ObservationSettings
{
public:

    //! Constructor
    /*!
     * Constructor
     * \param oneWayRangeObsevationSettings List of settings for one-way observables that make up n-way link (each must be for
     * one_way_range_
     * \param retransmissionTimesFunction Function that returns the retransmission delay time of the signal as a function of
     * observation timew.
     * \param biasSettings Settings for the observation bias model that is to be used (default none: nullptr)
     */
    NWayRangeObservationSettings(
            const std::vector< std::shared_ptr< ObservationSettings > > oneWayRangeObsevationSettings,
            const std::function< std::vector< double >( const double ) > retransmissionTimesFunction =
            std::function< std::vector< double >( const double  ) >( ),
            const std::shared_ptr< ObservationBiasSettings > biasSettings = nullptr ):
        ObservationSettings( n_way_range, std::vector< std::shared_ptr< LightTimeCorrectionSettings > >( ), biasSettings ),
        oneWayRangeObsevationSettings_( oneWayRangeObsevationSettings ),
        retransmissionTimesFunction_( retransmissionTimesFunction ){ }

    //! Constructor
    /*!
     * Constructor for same light-time corrections per link
<<<<<<< HEAD
     * \param lightTimeCorrections Settings for a single light-time correction that is to be used for teh observation model
     * (nullptr if none)
=======
     * \param lightTimeCorrections Settings for a single light-time correction that is to be used for the observation model
     * (NULL if none)
>>>>>>> 25c50397
     * \param numberOfLinkEnds Number of link ends in observable (equal to n+1 for 'n'-way observable)
     * \param retransmissionTimesFunction Function that returns the retransmission delay time of the signal as a function of
     * observation timew.
     * \param biasSettings Settings for the observation bias model that is to be used (default none: nullptr)
     */
    NWayRangeObservationSettings(
            const std::shared_ptr< LightTimeCorrectionSettings > lightTimeCorrections,
            const int numberOfLinkEnds,
            const std::function< std::vector< double >( const double ) > retransmissionTimesFunction =
            std::function< std::vector< double >( const double  ) >( ),
            const std::shared_ptr< ObservationBiasSettings > biasSettings = nullptr ):
        ObservationSettings( n_way_range, std::vector< std::shared_ptr< LightTimeCorrectionSettings > >( ), biasSettings ),
        retransmissionTimesFunction_( retransmissionTimesFunction )
    {
        for( int i = 0; i < numberOfLinkEnds - 1; i++ )
        {
            oneWayRangeObsevationSettings_.push_back( std::make_shared< ObservationSettings >(
                                                          one_way_range, lightTimeCorrections ) );
        }
    }

    //! Destructor
    ~NWayRangeObservationSettings( ){ }

    std::vector< std::shared_ptr< ObservationSettings > > oneWayRangeObsevationSettings_;

    //! Function that returns the integration time of observable as a function of time
    std::function< std::vector< double >( const double ) > retransmissionTimesFunction_;

};

//! Function to create the proper time rate calculator for use in one-way Doppler
/*!
 *  Function to create the proper time rate calculator for use in one-way Doppler
 *  \param properTimeRateSettings Settings for proper time rate model
 *  \param linkEnds Link ends of one-way Doppler observation  model
 *  \param bodyMap List of body objects that constitutes the environment
 *  \param linkEndForCalculator Link end for which the proper time rate is to be computed
 *  \return Proper time rate calculator for use in one-way Doppler
 */
template< typename ObservationScalarType = double, typename TimeType = double >
std::shared_ptr< DopplerProperTimeRateInterface > createOneWayDopplerProperTimeCalculator(
        std::shared_ptr< DopplerProperTimeRateSettings > properTimeRateSettings,
        const LinkEnds& linkEnds,
        const simulation_setup::NamedBodyMap &bodyMap,
        const LinkEndType linkEndForCalculator )
{
    std::shared_ptr< DopplerProperTimeRateInterface > properTimeRateInterface;

    // Check tyope of proper time rate model
    switch( properTimeRateSettings->dopplerProperTimeRateType_ )
    {
    case direct_first_order_doppler_proper_time_rate:
    {
        // Check input consistency
        std::shared_ptr< DirectFirstOrderDopplerProperTimeRateSettings > directFirstOrderDopplerProperTimeRateSettings =
                std::dynamic_pointer_cast< DirectFirstOrderDopplerProperTimeRateSettings >( properTimeRateSettings );
        if( directFirstOrderDopplerProperTimeRateSettings == nullptr )
        {
            throw std::runtime_error( "Error when making DopplerProperTimeRateInterface, input type (direct_first_order_doppler_proper_time_rate) is inconsistent" );
        }
        else if( linkEnds.count( linkEndForCalculator ) == 0 )
        {
            std::string errorMessage = "Error when creating one-way Doppler proper time calculator, did not find link end " +
                    std::to_string( linkEndForCalculator );
            throw std::runtime_error( errorMessage );
        }
        else
        {
            if( bodyMap.at( directFirstOrderDopplerProperTimeRateSettings->centralBodyName_ )->getGravityFieldModel( ) == nullptr )
            {
                throw std::runtime_error( "Error when making DirectFirstOrderDopplerProperTimeRateInterface, no gravity field found for " +
                                          directFirstOrderDopplerProperTimeRateSettings->centralBodyName_ );
            }
            else
            {
                // Retrieve gravitational parameter
                std::function< double( ) > gravitationalParameterFunction =
                        std::bind( &gravitation::GravityFieldModel::getGravitationalParameter,
                                     bodyMap.at( directFirstOrderDopplerProperTimeRateSettings->centralBodyName_ )->
                                     getGravityFieldModel( ) );

                // Create calculation object.
                LinkEndId referencePointId =
                        std::make_pair( directFirstOrderDopplerProperTimeRateSettings->centralBodyName_, "" );
                if( ( linkEnds.at( receiver ) != referencePointId ) && ( linkEnds.at( transmitter ) != referencePointId ) )
                {
                    properTimeRateInterface = std::make_shared<
                            DirectFirstOrderDopplerProperTimeRateInterface >(
                                linkEndForCalculator, gravitationalParameterFunction,
                                directFirstOrderDopplerProperTimeRateSettings->centralBodyName_, unidentified_link_end,
                                getLinkEndCompleteEphemerisFunction< double, double >(
                                    std::make_pair( directFirstOrderDopplerProperTimeRateSettings->centralBodyName_, ""), bodyMap ) );
                }
                else
                {
                    throw std::runtime_error(
                                "Error, proper time reference point as link end not yet implemented for DopplerProperTimeRateInterface creation" );
                }
            }
        }
        break;
    }
    default:
        std::string errorMessage = "Error when creating one-way Doppler proper time calculator, did not recognize type " +
                std::to_string( properTimeRateSettings->dopplerProperTimeRateType_ );
        throw std::runtime_error( errorMessage );
    }
    return properTimeRateInterface;
}

//! Typedef of list of observation models per obserable type and link ends: note that ObservableType key must be consistent
//! with contents of ObservationSettings pointers. The ObservationSettingsMap may be used as well, which contains the same
//! type of information. This typedef, however, has some advantages in terms of book-keeping when creating observation models.
typedef std::map< ObservableType, std::map< LinkEnds, std::shared_ptr< ObservationSettings > > > SortedObservationSettingsMap;

//! Typedef of list of observation models per link ends. Multiple observation models for a single set of link ends are allowed,
//! since this typedef represents a multimap.
typedef std::multimap< LinkEnds, std::shared_ptr< ObservationSettings > > ObservationSettingsMap;

//! Function to create list of observation models sorted by observable type and link ends from list only sorted in link ends.
/*!
 * Function to create list of observation models sorted by observable type and link ends from list only sorted in link ends.
 * \param unsortedObservationSettingsMap List (multimap_) of observation models sorted link ends
 * \return List (map of maps) of observation models sorted by observable type and link ends
 */
SortedObservationSettingsMap convertUnsortedToSortedObservationSettingsMap(
        const ObservationSettingsMap& unsortedObservationSettingsMap );


//! Function to create an object that computes an observation bias
/*!
 *  Function to create an object that computes an observation bias, which can represent any type of system-dependent influence
 *  on the observed value (e.g. absolute bias, relative bias, clock drift, etc.)
 *  \param linkEnds Observation link ends for which the bias is to be created.
 *  \param observableType Observable type for which bias is to be created
 *  \param biasSettings Settings for the observation bias that is to be created.
 *  \param bodyMap List of body objects that comprises the environment.
 *  \return Object that computes an observation bias according to requested settings.
 */
template< int ObservationSize = 1 >
std::shared_ptr< ObservationBias< ObservationSize > > createObservationBiasCalculator(
        const LinkEnds linkEnds,
        const ObservableType observableType,
        const std::shared_ptr< ObservationBiasSettings > biasSettings,
        const simulation_setup::NamedBodyMap &bodyMap )
{
    std::shared_ptr< ObservationBias< ObservationSize > > observationBias;
    switch( biasSettings->observationBiasType_ )
    {
    case constant_absolute_bias:
    {
        // Check input consistency
        std::shared_ptr< ConstantObservationBiasSettings > constantBiasSettings = std::dynamic_pointer_cast<
                ConstantObservationBiasSettings >( biasSettings );
        if( constantBiasSettings == nullptr )
        {
            throw std::runtime_error( "Error when making constant observation bias, settings are inconsistent" );
        }

        if( !constantBiasSettings->useAbsoluteBias_ )
        {
            throw std::runtime_error( "Error when making constant observation bias, class settings are inconsistent" );
        }

        // Check if size of bias is consistent with requested observable size
        if( constantBiasSettings->observationBias_.rows( ) != ObservationSize )
        {
            throw std::runtime_error( "Error when making constant observation bias, bias size is inconsistent" );
        }
        observationBias = std::make_shared< ConstantObservationBias< ObservationSize > >(
                    constantBiasSettings->observationBias_ );
        break;
    }
    case arc_wise_constant_absolute_bias:
    {
        // Check input consistency
        std::shared_ptr< ArcWiseConstantObservationBiasSettings > arcwiseBiasSettings = std::dynamic_pointer_cast<
                ArcWiseConstantObservationBiasSettings >( biasSettings );
        if( arcwiseBiasSettings == nullptr )
        {
            throw std::runtime_error( "Error when making arc-wise observation bias, settings are inconsistent" );
        }
        else if( !arcwiseBiasSettings->useAbsoluteBias_ )
        {
            throw std::runtime_error( "Error when making arc-wise observation bias, class contents are inconsistent" );
        }

        std::vector< Eigen::Matrix< double, ObservationSize, 1 > > observationBiases;
        for( unsigned int i = 0; i < arcwiseBiasSettings->observationBiases_.size( ); i++ )
        {
            // Check if size of bias is consistent with requested observable size
            if( arcwiseBiasSettings->observationBiases_.at( i ).rows( ) != ObservationSize )
            {
                throw std::runtime_error( "Error when making arc-wise observation bias, bias size is inconsistent" );
            }
            else
            {
                observationBiases.push_back( arcwiseBiasSettings->observationBiases_.at( i ) );
            }
        }
        observationBias = std::make_shared< ConstantArcWiseObservationBias< ObservationSize > >(
                    arcwiseBiasSettings->arcStartTimes_, observationBiases,
                    observation_models::getLinkEndIndicesForLinkEndTypeAtObservable(
                        observableType, arcwiseBiasSettings->linkEndForTime_, linkEnds.size( ) ).at( 0 ) );
        break;
    }
    case constant_relative_bias:
    {
        // Check input consistency
        std::shared_ptr< ConstantObservationBiasSettings > constantBiasSettings = std::dynamic_pointer_cast<
                ConstantObservationBiasSettings >( biasSettings );
        if( constantBiasSettings == nullptr )
        {
            throw std::runtime_error( "Error when making constant relative observation bias, settings are inconsistent" );
        }

        if( constantBiasSettings->useAbsoluteBias_ )
        {
            throw std::runtime_error( "Error when making constant relative observation bias, class settings are inconsistent" );
        }

        // Check if size of bias is consistent with requested observable size
        if( constantBiasSettings->observationBias_.rows( ) != ObservationSize )
        {
            throw std::runtime_error( "Error when making constant relative observation bias, bias size is inconsistent" );
        }
        observationBias = std::make_shared< ConstantRelativeObservationBias< ObservationSize > >(
                    constantBiasSettings->observationBias_ );
        break;
    }
    case arc_wise_constant_relative_bias:
    {
        // Check input consistency
        std::shared_ptr< ArcWiseConstantObservationBiasSettings > arcwiseBiasSettings = std::dynamic_pointer_cast<
                ArcWiseConstantObservationBiasSettings >( biasSettings );
        if( arcwiseBiasSettings == nullptr )
        {
            throw std::runtime_error( "Error when making arc-wise relative observation bias, settings are inconsistent" );
        }
        else if( arcwiseBiasSettings->useAbsoluteBias_ )
        {
            throw std::runtime_error( "Error when making arc-wise relative observation bias, class contents are inconsistent" );
        }

        std::vector< Eigen::Matrix< double, ObservationSize, 1 > > observationBiases;
        for( unsigned int i = 0; i < arcwiseBiasSettings->observationBiases_.size( ); i++ )
        {
            // Check if size of bias is consistent with requested observable size
            if( arcwiseBiasSettings->observationBiases_.at( i ).rows( ) != ObservationSize )
            {
                throw std::runtime_error( "Error when making arc-wise observation bias, bias size is inconsistent" );
            }
            else
            {
                observationBiases.push_back( arcwiseBiasSettings->observationBiases_.at( i ) );
            }
        }
        observationBias = std::make_shared< ConstantRelativeArcWiseObservationBias< ObservationSize > >(
                    arcwiseBiasSettings->arcStartTimes_, observationBiases,
                    observation_models::getLinkEndIndicesForLinkEndTypeAtObservable(
                        observableType, arcwiseBiasSettings->linkEndForTime_, linkEnds.size( ) ).at( 0 ) );
        break;
    }
    case multiple_observation_biases:
    {
        // Check input consistency
        std::shared_ptr< MultipleObservationBiasSettings > multiBiasSettings = std::dynamic_pointer_cast<
                MultipleObservationBiasSettings >( biasSettings );
        if( multiBiasSettings == nullptr )
        {
            throw std::runtime_error( "Error when making multiple observation biases, settings are inconsistent" );
        }

        // Create list of biases
        std::vector< std::shared_ptr< ObservationBias< ObservationSize > > > observationBiasList;
        for( unsigned int i = 0; i < multiBiasSettings->biasSettingsList_.size( ); i++ )
        {
            observationBiasList.push_back( createObservationBiasCalculator< ObservationSize >(
                                               linkEnds, observableType, multiBiasSettings->biasSettingsList_.at( i ) , bodyMap ) );
        }

        // Create combined bias object
        observationBias = std::make_shared< MultiTypeObservationBias< ObservationSize > >(
                    observationBiasList );
        break;
    }
    default:
    {
        std::string errorMessage = "Error when making observation bias, bias type " +
                std::to_string( biasSettings->observationBiasType_  ) + " not recognized";
        throw std::runtime_error( errorMessage );
    }
    }
    return observationBias;
}

//! Interface class for creating observation models
/*!
 *  Interface class for creating observation models. This class is used instead of a single templated free function to
 *  allow ObservationModel deroved classed with different ObservationSize template arguments to be created using the same
 *  interface. This class has template specializations for each value of ObservationSize, and contains a single
 *  createObservationModel function that performs the required operation.
 */
template< int ObservationSize = 1, typename ObservationScalarType = double, typename TimeType = double >
class ObservationModelCreator
{
public:

    //! Function to create an observation model.
    /*!
     * Function to create an observation model.
     * \param linkEnds Link ends for observation model that is to be created
     * \param observationSettings Settings for observation model that is to be created.
     * \param bodyMap List of body objects that comprises the environment
     * \return Observation model of required settings.
     */
    static std::shared_ptr< observation_models::ObservationModel<
    ObservationSize, ObservationScalarType, TimeType > > createObservationModel(
            const LinkEnds linkEnds,
            const std::shared_ptr< ObservationSettings > observationSettings,
            const simulation_setup::NamedBodyMap &bodyMap );
};

//! Interface class for creating observation models of size 1.
template< typename ObservationScalarType, typename TimeType >
class ObservationModelCreator< 1, ObservationScalarType, TimeType >
{
public:

    //! Function to create an observation model of size 1.
    /*!
     * Function to create an observation model of size 1.
     * \param linkEnds Link ends for observation model that is to be created
     * \param observationSettings Settings for observation model that is to be created (must be for observation model if size 1).
     * \param bodyMap List of body objects that comprises the environment
     * \return Observation model of required settings.
     */
    static std::shared_ptr< observation_models::ObservationModel<
    1, ObservationScalarType, TimeType > > createObservationModel(
            const LinkEnds linkEnds,
            const std::shared_ptr< ObservationSettings > observationSettings,
            const simulation_setup::NamedBodyMap &bodyMap )
    {
        using namespace observation_models;

        std::shared_ptr< observation_models::ObservationModel<
                1, ObservationScalarType, TimeType > > observationModel;

        // Check type of observation model.
        switch( observationSettings->observableType_ )
        {
        case one_way_range:
        {
            // Check consistency input.
            if( linkEnds.size( ) != 2 )
            {
                std::string errorMessage =
                        "Error when making 1 way range model, " +
                        std::to_string( linkEnds.size( ) ) + " link ends found";
                throw std::runtime_error( errorMessage );
            }
            if( linkEnds.count( receiver ) == 0 )
            {
                throw std::runtime_error( "Error when making 1 way range model, no receiver found" );
            }
            if( linkEnds.count( transmitter ) == 0 )
            {
                throw std::runtime_error( "Error when making 1 way range model, no transmitter found" );
            }

            std::shared_ptr< ObservationBias< 1 > > observationBias;
            if( observationSettings->biasSettings_ != nullptr )
            {
                observationBias =
                        createObservationBiasCalculator(
                            linkEnds, observationSettings->observableType_, observationSettings->biasSettings_,bodyMap );
            }

            // Create observation model
            observationModel = std::make_shared< OneWayRangeObservationModel<
                    ObservationScalarType, TimeType > >(
                        createLightTimeCalculator< ObservationScalarType, TimeType >(
                            linkEnds.at( transmitter ), linkEnds.at( receiver ),
                            bodyMap, observationSettings->lightTimeCorrectionsList_ ),
                        observationBias );

            break;
        }
        case one_way_doppler:
        {
            // Check consistency input.
            if( linkEnds.size( ) != 2 )
            {
                std::string errorMessage =
                        "Error when making 1 way Doppler model, " +
                        std::to_string( linkEnds.size( ) ) + " link ends found";
                throw std::runtime_error( errorMessage );
            }
            if( linkEnds.count( receiver ) == 0 )
            {
                throw std::runtime_error( "Error when making 1 way Doppler model, no receiver found" );
            }
            if( linkEnds.count( transmitter ) == 0 )
            {
                throw std::runtime_error( "Error when making 1 way Doppler model, no transmitter found" );
            }

            std::shared_ptr< ObservationBias< 1 > > observationBias;
            if( observationSettings->biasSettings_ != nullptr )
            {
                observationBias =
                        createObservationBiasCalculator(
                            linkEnds, observationSettings->observableType_, observationSettings->biasSettings_,bodyMap );
            }

            if( std::dynamic_pointer_cast< OneWayDopplerObservationSettings >( observationSettings ) == nullptr )
            {
                // Create observation model
                observationModel = std::make_shared< OneWayDopplerObservationModel<
                        ObservationScalarType, TimeType > >(
                            createLightTimeCalculator< ObservationScalarType, TimeType >(
                                linkEnds.at( transmitter ), linkEnds.at( receiver ),
                                bodyMap, observationSettings->lightTimeCorrectionsList_ ),
                            observationBias );
            }
            else
            {
                std::shared_ptr< OneWayDopplerObservationSettings > oneWayDopplerSettings =
                        std::dynamic_pointer_cast< OneWayDopplerObservationSettings >( observationSettings );
                // Create observation model
                observationModel = std::make_shared< OneWayDopplerObservationModel<
                        ObservationScalarType, TimeType > >(
                            createLightTimeCalculator< ObservationScalarType, TimeType >(
                                linkEnds.at( transmitter ), linkEnds.at( receiver ),
                                bodyMap, observationSettings->lightTimeCorrectionsList_ ),
                            createOneWayDopplerProperTimeCalculator< ObservationScalarType, TimeType >(
                                oneWayDopplerSettings->transmitterProperTimeRateSettings_, linkEnds, bodyMap, transmitter ),
                            createOneWayDopplerProperTimeCalculator< ObservationScalarType, TimeType >(
                                oneWayDopplerSettings->receiverProperTimeRateSettings_, linkEnds, bodyMap, receiver ),
                            observationBias );
            }

            break;
        }

        case two_way_doppler:
        {
            // Check consistency input.
            if( linkEnds.size( ) != 3 )
            {
                std::string errorMessage =
                        "Error when making 2 way Doppler model, " +
                        std::to_string( linkEnds.size( ) ) + " link ends found";
                throw std::runtime_error( errorMessage );
            }
            if( linkEnds.count( receiver ) == 0 )
            {
                throw std::runtime_error( "Error when making 2 way Doppler model, no receiver found" );
            }

            if( linkEnds.count( reflector1 ) == 0 )
            {
                throw std::runtime_error( "Error when making 2 way Doppler model, no retransmitter found" );
            }

            if( linkEnds.count( transmitter ) == 0 )
            {
                throw std::runtime_error( "Error when making 2 way Doppler model, no transmitter found" );
            }

            std::shared_ptr< ObservationBias< 1 > > observationBias;
            if( observationSettings->biasSettings_ != nullptr )
            {
                observationBias =
                        createObservationBiasCalculator(
                            linkEnds, observationSettings->observableType_, observationSettings->biasSettings_,bodyMap );
            }

            // Create observation model

            LinkEnds uplinkLinkEnds;
            uplinkLinkEnds[ transmitter ] = linkEnds.at( transmitter );
            uplinkLinkEnds[ receiver ] = linkEnds.at( reflector1 );

            LinkEnds downlinkLinkEnds;
            downlinkLinkEnds[ transmitter ] = linkEnds.at( reflector1 );
            downlinkLinkEnds[ receiver ] = linkEnds.at( receiver );

            std::shared_ptr< TwoWayDopplerObservationSettings > twoWayDopplerSettings =
                    std::dynamic_pointer_cast< TwoWayDopplerObservationSettings >( observationSettings );

            if( twoWayDopplerSettings == nullptr )
            {
                observationModel = std::make_shared< TwoWayDopplerObservationModel<
                        ObservationScalarType, TimeType > >(
                            std::dynamic_pointer_cast< OneWayDopplerObservationModel< ObservationScalarType, TimeType > >(
                                ObservationModelCreator< 1, ObservationScalarType, TimeType >::createObservationModel(
                                    uplinkLinkEnds, std::make_shared< ObservationSettings >(
                                        one_way_doppler, observationSettings->lightTimeCorrectionsList_ ), bodyMap ) ),
                            std::dynamic_pointer_cast< OneWayDopplerObservationModel< ObservationScalarType, TimeType > >(
                                ObservationModelCreator< 1, ObservationScalarType, TimeType >::createObservationModel(
                                    downlinkLinkEnds, std::make_shared< ObservationSettings >(
                                        one_way_doppler, observationSettings->lightTimeCorrectionsList_ ), bodyMap ) ),
                            observationBias );
            }
            else
            {
                observationModel = std::make_shared< TwoWayDopplerObservationModel<
                        ObservationScalarType, TimeType > >(
                            std::dynamic_pointer_cast< OneWayDopplerObservationModel< ObservationScalarType, TimeType > >(
                                ObservationModelCreator< 1, ObservationScalarType, TimeType >::createObservationModel(
                                    uplinkLinkEnds, twoWayDopplerSettings->uplinkOneWayDopplerSettings_, bodyMap ) ),
                            std::dynamic_pointer_cast< OneWayDopplerObservationModel< ObservationScalarType, TimeType > >(
                                ObservationModelCreator< 1, ObservationScalarType, TimeType >::createObservationModel(
                                    downlinkLinkEnds, twoWayDopplerSettings->downlinkOneWayDopplerSettings_, bodyMap ) ),
                            observationBias );
            }

            break;
        }

        case one_way_differenced_range:
        {
            std::shared_ptr< OneWayDifferencedRangeRateObservationSettings > rangeRateObservationSettings =
                    std::dynamic_pointer_cast< OneWayDifferencedRangeRateObservationSettings >( observationSettings );
            if( rangeRateObservationSettings == nullptr )
            {
                throw std::runtime_error( "Error when making differenced one-way range rate, input type is inconsistent" );
            }
            // Check consistency input.
            if( linkEnds.size( ) != 2 )
            {
                std::string errorMessage =
                        "Error when making 1 way range model, " +
                        std::to_string( linkEnds.size( ) ) + " link ends found";
                throw std::runtime_error( errorMessage );
            }
            if( linkEnds.count( receiver ) == 0 )
            {
                throw std::runtime_error( "Error when making 1 way range model, no receiver found" );
            }
            if( linkEnds.count( transmitter ) == 0 )
            {
                throw std::runtime_error( "Error when making 1 way range model, no transmitter found" );
            }

            std::shared_ptr< ObservationBias< 1 > > observationBias;
            if( observationSettings->biasSettings_ != nullptr )
            {
                observationBias =
                        createObservationBiasCalculator(
                            linkEnds, observationSettings->observableType_, observationSettings->biasSettings_,bodyMap );
            }

            // Create observation model
            observationModel = std::make_shared< OneWayDifferencedRangeObservationModel<
                    ObservationScalarType, TimeType > >(
                        createLightTimeCalculator< ObservationScalarType, TimeType >(
                            linkEnds.at( transmitter ), linkEnds.at( receiver ),
                            bodyMap, observationSettings->lightTimeCorrectionsList_ ),
                        createLightTimeCalculator< ObservationScalarType, TimeType >(
                            linkEnds.at( transmitter ), linkEnds.at( receiver ),
                            bodyMap, observationSettings->lightTimeCorrectionsList_ ),
                        rangeRateObservationSettings->integrationTimeFunction_,
                        observationBias );

            break;
        }
        case n_way_range:
        {
            // Check consistency input.
            if( linkEnds.size( ) < 2 )
            {
                std::string errorMessage =
                        "Error when making n way range model, " +
                        std::to_string( linkEnds.size( ) ) + " link ends found";
                throw std::runtime_error( errorMessage );
            }
            if( linkEnds.count( receiver ) == 0 )
            {
                throw std::runtime_error( "Error when making n way range model, no receiver found" );
            }

            if( linkEnds.count( transmitter ) == 0 )
            {
                throw std::runtime_error( "Error when making n way range model, no transmitter found" );
            }

            // Check link end consistency.
            for( LinkEnds::const_iterator linkEndIterator = linkEnds.begin( ); linkEndIterator != linkEnds.end( );
                 linkEndIterator++ )
            {
                if( ( linkEndIterator->first != transmitter ) && ( linkEndIterator->first != receiver ) )
                {
                    int linkEndIndex = static_cast< int >( linkEndIterator->first );
                    LinkEndType previousLinkEndType = static_cast< LinkEndType >( linkEndIndex - 1 );

                    if( linkEnds.count( previousLinkEndType ) == 0 )
                    {
                        throw std::runtime_error( "Error when making n-way range model, did not find link end type " +
                                                  std::to_string( previousLinkEndType ) );
                    }
                }
            }

            // Create observation bias object
            std::shared_ptr< ObservationBias< 1 > > observationBias;
            if( observationSettings->biasSettings_ != nullptr )
            {
                observationBias =
                        createObservationBiasCalculator(
                            linkEnds, observationSettings->observableType_, observationSettings->biasSettings_, bodyMap );
            }

            std::vector< std::shared_ptr< LightTimeCorrectionSettings > > lightTimeCorrectionsList;

            std::function< std::vector< double >( const double ) > retransmissionTimesFunction_;

            std::shared_ptr< NWayRangeObservationSettings > nWayRangeObservationSettings =
                    std::dynamic_pointer_cast< NWayRangeObservationSettings >( observationSettings );

            if( nWayRangeObservationSettings == nullptr )
            {
                lightTimeCorrectionsList = observationSettings->lightTimeCorrectionsList_;
            }
            else if( nWayRangeObservationSettings->oneWayRangeObsevationSettings_.size( ) != linkEnds.size( ) - 1 )
            {
                throw std::runtime_error( "Error whaen making n-way range, input data is inconsistent" );
            }
            else
            {
                retransmissionTimesFunction_ = nWayRangeObservationSettings->retransmissionTimesFunction_;
            }

            // Define light-time calculator list
            std::vector< std::shared_ptr< LightTimeCalculator< ObservationScalarType, TimeType > > > lightTimeCalculators;

            // Iterate over all link ends and create light-time calculators
            LinkEnds::const_iterator transmitterIterator = linkEnds.begin( );
            LinkEnds::const_iterator receiverIterator = linkEnds.begin( );
            receiverIterator++;
            for( unsigned int i = 0; i < linkEnds.size( ) - 1; i++ )
            {
                if( nWayRangeObservationSettings != nullptr )
                {
                    if( nWayRangeObservationSettings->oneWayRangeObsevationSettings_.at( i )->observableType_ != one_way_range )
                    {
                        throw std::runtime_error( "Error in n-way observable creation, consituent link is not of type 1-way" );
                    }
                    lightTimeCalculators.push_back(
                                createLightTimeCalculator< ObservationScalarType, TimeType >(
                                    transmitterIterator->second, receiverIterator->second,
                                    bodyMap, nWayRangeObservationSettings->oneWayRangeObsevationSettings_.at( i )->
                                    lightTimeCorrectionsList_ ) );
                }
                else
                {
                    lightTimeCalculators.push_back(
                                createLightTimeCalculator< ObservationScalarType, TimeType >(
                                    transmitterIterator->second, receiverIterator->second,
                                    bodyMap, observationSettings->lightTimeCorrectionsList_ ) );
                }

                transmitterIterator++;
                receiverIterator++;
            }

            // Create observation model
            observationModel = std::make_shared< NWayRangeObservationModel<
                    ObservationScalarType, TimeType > >(
                        lightTimeCalculators, retransmissionTimesFunction_,
                        observationBias );
            break;
        }

        default:
            std::string errorMessage = "Error, observable " + std::to_string(
                        observationSettings->observableType_ ) +
                    "  not recognized when making size 1 observation model.";
            throw std::runtime_error( errorMessage );
        }
        return observationModel;
    }

};

//! Interface class for creating observation models of size 2.
template< typename ObservationScalarType, typename TimeType >
class ObservationModelCreator< 2, ObservationScalarType, TimeType >
{
public:

    //! Function to create an observation model of size 2.
    /*!
     * Function to create an observation model of size 2.
     * \param linkEnds Link ends for observation model that is to be created
     * \param observationSettings Settings for observation model that is to be created (must be for observation model if size 1).
     * \param bodyMap List of body objects that comprises the environment
     * \return Observation model of required settings.
     */
    static std::shared_ptr< observation_models::ObservationModel<
    2, ObservationScalarType, TimeType > > createObservationModel(
            const LinkEnds linkEnds,
            const std::shared_ptr< ObservationSettings > observationSettings,
            const simulation_setup::NamedBodyMap &bodyMap )
    {
        using namespace observation_models;
        std::shared_ptr< observation_models::ObservationModel<
                2, ObservationScalarType, TimeType > > observationModel;

        // Check type of observation model.
        switch( observationSettings->observableType_ )
        {
        case angular_position:
        {
            // Check consistency input.
            if( linkEnds.size( ) != 2 )
            {
                std::string errorMessage =
                        "Error when making angular position model, " +
                        std::to_string( linkEnds.size( ) ) + " link ends found";
                throw std::runtime_error( errorMessage );
            }
            if( linkEnds.count( receiver ) == 0 )
            {
                throw std::runtime_error( "Error when making angular position model, no receiver found" );
            }
            if( linkEnds.count( transmitter ) == 0 )
            {
                throw std::runtime_error( "Error when making angular position model, no transmitter found" );
            }


            std::shared_ptr< ObservationBias< 2 > > observationBias;
            if( observationSettings->biasSettings_ != nullptr )
            {
                observationBias =
                        createObservationBiasCalculator< 2 >(
                            linkEnds, observationSettings->observableType_, observationSettings->biasSettings_,bodyMap );
            }

            // Create observation model
            observationModel = std::make_shared< AngularPositionObservationModel<
                    ObservationScalarType, TimeType > >(
                        createLightTimeCalculator< ObservationScalarType, TimeType >(
                            linkEnds.at( transmitter ), linkEnds.at( receiver ),
                            bodyMap, observationSettings->lightTimeCorrectionsList_ ),
                        observationBias );

            break;
        }
        default:
            std::string errorMessage = "Error, observable " + std::to_string(
                        observationSettings->observableType_ ) +
                    "  not recognized when making size 2 observation model.";
            throw std::runtime_error( errorMessage );
            break;
        }

        return observationModel;
    }

};

//! Interface class for creating observation models of size 3.
template< typename ObservationScalarType, typename TimeType >
class ObservationModelCreator< 3, ObservationScalarType, TimeType >
{
public:

    //! Function to create an observation model of size 3.
    /*!
     * Function to create an observation model of size 3.
     * \param linkEnds Link ends for observation model that is to be created
     * \param observationSettings Settings for observation model that is to be created (must be for observation model if size 1).
     * \param bodyMap List of body objects that comprises the environment
     * \return Observation model of required settings.
     */
    static std::shared_ptr< observation_models::ObservationModel<
    3, ObservationScalarType, TimeType > > createObservationModel(
            const LinkEnds linkEnds,
            const std::shared_ptr< ObservationSettings > observationSettings,
            const simulation_setup::NamedBodyMap &bodyMap )
    {
        using namespace observation_models;
        std::shared_ptr< observation_models::ObservationModel<
                3, ObservationScalarType, TimeType > > observationModel;

        // Check type of observation model.
        switch( observationSettings->observableType_ )
        {
        case position_observable:
        {
            // Check consistency input.
            if( linkEnds.size( ) != 1 )
            {
                std::string errorMessage =
                        "Error when making position observable model, " +
                        std::to_string( linkEnds.size( ) ) + " link ends found";
                throw std::runtime_error( errorMessage );
            }

            if( linkEnds.count( observed_body ) == 0 )
            {
                throw std::runtime_error( "Error when making position observable model, no observed_body found" );
            }

            if( observationSettings->lightTimeCorrectionsList_.size( ) > 0 )
            {
                throw std::runtime_error( "Error when making position observable model, found light time corrections" );
            }
            if( linkEnds.at( observed_body ).second != "" )
            {
                throw std::runtime_error( "Error, cannot yet create position function for reference point" );
            }

            std::shared_ptr< ObservationBias< 3 > > observationBias;
            if( observationSettings->biasSettings_ != nullptr )
            {
                observationBias =
                        createObservationBiasCalculator< 3 >(
                            linkEnds, observationSettings->observableType_, observationSettings->biasSettings_,bodyMap );
            }


            // Create observation model
            observationModel = std::make_shared< PositionObservationModel<
                    ObservationScalarType, TimeType > >(
                        std::bind( &simulation_setup::Body::getStateInBaseFrameFromEphemeris<
                                     ObservationScalarType, TimeType >,
                                     bodyMap.at( linkEnds.at( observed_body ).first ), std::placeholders::_1 ),
                        observationBias );

            break;
        }
        default:
            std::string errorMessage = "Error, observable " + std::to_string(
                        observationSettings->observableType_ ) +
                    "  not recognized when making size 3 observation model.";
            throw std::runtime_error( errorMessage );
            break;
        }
        return observationModel;
    }
};

//! Function to create an object to simulate observations of a given type
/*!
 *  Function to create an object to simulate observations of a given type
 *  \param observableType Type of observable for which object is to simulate ObservationSimulator
 *  \param settingsPerLinkEnds Map of settings for the observation models that are to be created in the simulator object: one
 *  for each required set of link ends (each settings object must be consistent with observableType).
 *  \param bodyMap Map of Body objects that comprise the environment
 *  \return Object that simulates the observables according to the provided settings.
 */
template< int ObservationSize = 1, typename ObservationScalarType = double, typename TimeType = double >
std::shared_ptr< ObservationSimulator< ObservationSize, ObservationScalarType, TimeType > > createObservationSimulator(
        const ObservableType observableType,
        const std::map< LinkEnds, std::shared_ptr< ObservationSettings  > > settingsPerLinkEnds,
        const simulation_setup::NamedBodyMap &bodyMap )
{
    std::map< LinkEnds, std::shared_ptr< ObservationModel< ObservationSize, ObservationScalarType, TimeType > > >
            observationModels;

    // Iterate over all link ends
    for( std::map< LinkEnds, std::shared_ptr< ObservationSettings  > >::const_iterator settingIterator =
         settingsPerLinkEnds.begin( ); settingIterator != settingsPerLinkEnds.end( ); settingIterator++ )
    {
        observationModels[ settingIterator->first ] = ObservationModelCreator<
                ObservationSize, ObservationScalarType, TimeType >::createObservationModel(
                    settingIterator->first, settingIterator->second, bodyMap );
    }

    return std::make_shared< ObservationSimulator< ObservationSize, ObservationScalarType, TimeType > >(
                observableType, observationModels );
}

//! Function to create a map of object to simulate observations (one object for each type of observable).
/*!
 *  Function to create a map of object to simulate observations (one object for each type of observable).
 *  \param observationSettingsMap Map of settings for the observation models that are to be created in the simulator object: first
 *  map key is observable type, second is link ends for observation. One observation settings object must be given
 *  for each required set of link ends/observable (each settings object must be consistent with observable type in first entry).
 *  \param bodyMap Map of Body objects that comprise the environment
 *  \return List of objects that simulate the observables according to the provided settings.
 */
template< typename ObservationScalarType = double, typename TimeType = double >
std::map< ObservableType,
std::shared_ptr< ObservationSimulatorBase< ObservationScalarType, TimeType > > > createObservationSimulators(
        observation_models::SortedObservationSettingsMap observationSettingsMap,
        const simulation_setup::NamedBodyMap& bodyMap )
{
    std::map< ObservableType,
            std::shared_ptr< ObservationSimulatorBase< ObservationScalarType, TimeType > > > observationSimulators;

    // Iterate over all observables
    typedef std::map< ObservableType, std::map< LinkEnds, std::shared_ptr< ObservationSettings > > >
            SortedObservationSettingsMap;
    for( SortedObservationSettingsMap::const_iterator settingsIterator = observationSettingsMap.begin( );
         settingsIterator != observationSettingsMap.end( ); settingsIterator++ )
    {
        // Call createObservationSimulator of required observation size
        int observableSize = getObservableSize( settingsIterator->first );
        switch( observableSize )
        {
        case 1:
        {
            observationSimulators[ settingsIterator->first ] = createObservationSimulator< 1, ObservationScalarType, TimeType >(
                        settingsIterator->first, settingsIterator->second, bodyMap );
            break;
        }
        case 2:
        {
            observationSimulators[ settingsIterator->first ] = createObservationSimulator< 2, ObservationScalarType, TimeType >(
                        settingsIterator->first, settingsIterator->second, bodyMap );
            break;
        }
        case 3:
        {
            observationSimulators[ settingsIterator->first ] = createObservationSimulator< 3, ObservationScalarType, TimeType >(
                        settingsIterator->first, settingsIterator->second, bodyMap );
            break;
        }
        default:
            throw std::runtime_error( "Error, cannot create observation simulator for size other than 1,2 and 3 ");
        }
    }
    return observationSimulators;
}


//! Function to create a map of object to simulate observations (one object for each type of observable).
/*!
 *  Function to create a map of object to simulate observations (one object for each type of observable), from a list of
 *  observation settings not sorted by observable type.
 *  \param observationSettingsMap Multi-map of settings for the observation models that are to be created in the simulator object
 *  map key is link ends for observation.
 *  \param bodyMap Map of Body objects that comprise the environment
 *  \return List of objects that simulate the observables according to the provided settings.
 */
template< typename ObservationScalarType = double, typename TimeType = double >
std::map< ObservableType,
std::shared_ptr< ObservationSimulatorBase< ObservationScalarType, TimeType > > > createObservationSimulators(
        observation_models::ObservationSettingsMap observationSettingsMap,
        const simulation_setup::NamedBodyMap &bodyMap )
{
    return createObservationSimulators< ObservationScalarType, TimeType >(
                convertUnsortedToSortedObservationSettingsMap( observationSettingsMap ), bodyMap );
}

//! Function to filter list of observationViabilitySettings, so that only those relevant for single set of link ends are retained
/*!
 * Function to filter list of observationViabilitySettings, so that only those relevant for single set of link ends are retained
 * \param observationViabilitySettings Full, unfiltered, list of observation viability settings
 * \param linkEnds Link ends for which the relevant observation vaibilityies are to be retrieved
 * \return List of observationViabilitySettings that are relevant for linkEnds
 */
ObservationViabilitySettingsList filterObservationViabilitySettings(
        const ObservationViabilitySettingsList& observationViabilitySettings,
        const LinkEnds& linkEnds );

//! Function to retrieve the link end indices in link end states/times that are to be used in viability calculation
/*!
 * Function to retrieve the link end indices in link end states/times that are to be used in viability calculation.
 * Return variable is a vector of pairs, where each the first entry denotes the index of the point at which the link is to be
 * checkd. The second entry denotes the index for the opposite end of the link.
 * \param linkEnds Complete set of link ends for which check is to be performed
 * \param observableType Observable type for which check is to be performed
 * \param linkEndToCheck Link end at which check is to be performed
 * \return Link end indices in link end states/times that are to be used in viability calculation
 */
std::vector< std::pair< int, int > > getLinkEndIndicesForObservationViability(
        const LinkEnds& linkEnds,
        const ObservableType observableType,
        const LinkEndId linkEndToCheck );

//! Function to create an object to check if a minimum elevation angle condition is met for an observation
/*!
 * Function to create an object to check if a minimum elevation angle condition is met for an observation
 * \param bodyMap Map of body objects that constitutes the environment
 * \param linkEnds Link ends for which viability check object is to be made
 * \param observationType Type of observable for which viability check object is to be made
 * \param observationViabilitySettings Object that defines the settings for the creation of the viability check creation
 * (settings must be compatible with minimum elevation angle check).  Ground station must ve specified by
 * associatedLinkEnd_.second in observationViabilitySettings.
 * \param stationName Name of the ground station for which calculator is to be computed (if no station is explicitly given in
 * observationViabilitySettings).
 * \return Object to check if a minimum elevation angle condition is met for an observation
 */
std::shared_ptr< MinimumElevationAngleCalculator > createMinimumElevationAngleCalculator(
        const simulation_setup::NamedBodyMap& bodyMap,
        const LinkEnds linkEnds,
        const ObservableType observationType,
        const std::shared_ptr< ObservationViabilitySettings > observationViabilitySettings,
        const std::string& stationName );

//! Function to create an object to check if a body avoidance angle condition is met for an observation
/*!
 * Function to create an object to check if a body avoidance angle condition is met for an observation
 * \param bodyMap Map of body objects that constitutes the environment
 * \param linkEnds Link ends for which viability check object is to be made
 * \param observationType Type of observable for which viability check object is to be made
 * \param observationViabilitySettings Object that defines the settings for the creation of the viability check creation
 * (settings must be compatible with body avoidance angle check). If ground station is not specified (by
 * associatedLinkEnd_.second in observationViabilitySettings), check is performed for all ground stations on (or c.o.m. of) body
 * (defined by associatedLinkEnd_.first) automatically.
 * \return Object to check if a body avoidance angle condition is met for an observation
 */
std::shared_ptr< BodyAvoidanceAngleCalculator > createBodyAvoidanceAngleCalculator(
        const simulation_setup::NamedBodyMap& bodyMap,
        const LinkEnds linkEnds,
        const ObservableType observationType,
        const std::shared_ptr< ObservationViabilitySettings > observationViabilitySettings );

//! Function to create an object to check if a body occultation condition is met for an observation
/*!
 * Function to create an object to check if a body occultation condition is met for an observation
 * \param bodyMap Map of body objects that constitutes the environment
 * \param linkEnds Link ends for which viability check object is to be made
 * \param observationType Type of observable for which viability check object is to be made
 * \param observationViabilitySettings Object that defines the settings for the creation of the viability check creation
 * (settings must be compatible with body occultation check).  If ground station is not specified (by
 * associatedLinkEnd_.second in observationViabilitySettings), check is performed for all ground stations on (or c.o.m. of) body
 * (defined by associatedLinkEnd_.first) automatically, or fo
 * \return Object to check if a body occultation condition is met for an observation
 */
std::shared_ptr< OccultationCalculator > createOccultationCalculator(
        const simulation_setup::NamedBodyMap& bodyMap,
        const LinkEnds linkEnds,
        const ObservableType observationType,
        const std::shared_ptr< ObservationViabilitySettings > observationViabilitySettings );

//! Function to create an list of obervation viability conditions for a single set of link ends
/*!
 * Function to create an list of obervation viability conditions for a single set of link ends
 * \param bodyMap Map of body objects that constitutes the environment
 * \param linkEnds Link ends for which viability check object is to be made
 * \param observationType Type of observable for which viability check object is to be made
 * \param observationViabilitySettings List of viability settings from which viability check objects are to be created
 * \return List of obervation viability conditions for a single set of link ends
 */
std::vector< std::shared_ptr< ObservationViabilityCalculator > > createObservationViabilityCalculators(
        const simulation_setup::NamedBodyMap& bodyMap,
        const LinkEnds linkEnds,
        const ObservableType observationType,
        const std::vector< std::shared_ptr< ObservationViabilitySettings > >& observationViabilitySettings );

//! Function to create an list of obervation viability conditions for a number of sets of link ends, for a single observable type
/*!
 * Function to create an list of obervation viability conditions for a number of sets of link ends, for a single observable type
 * \param bodyMap Map of body objects that constitutes the environment
 * \param linkEnds List of link ends for which viability check object is to be made
 * \param observationType Type of observable for which viability check object is to be made
 * \param observationViabilitySettings List of viability settings from which viability check objects are to be created
 * \return List of obervation viability conditions for a number of sets of link ends, for a single observable type
 */
std::map< LinkEnds, std::vector< std::shared_ptr< ObservationViabilityCalculator > > > createObservationViabilityCalculators(
        const simulation_setup::NamedBodyMap& bodyMap,
        const std::vector< LinkEnds > linkEnds,
        const ObservableType observationType,
        const std::vector< std::shared_ptr< ObservationViabilitySettings > >& observationViabilitySettings );

//! Function to create a list of obervation viability conditions for any number of sets of link ends and observable types
/*!
 * Function to create a list of obervation viability conditions for any number of sets of link ends and observable types
 * \param bodyMap Map of body objects that constitutes the environment
 * \param linkEndsPerObservable List of link ends, for each observable type, for which viability check object is to be made
 * \param observationViabilitySettings List of viability settings from which viability check objects are to be created
 * \return List of obervation viability conditions for any number of sets of link ends and observable types
 */
PerObservableObservationViabilityCalculatorList
createObservationViabilityCalculators(
        const simulation_setup::NamedBodyMap& bodyMap,
        const std::map< ObservableType, std::vector< LinkEnds > > linkEndsPerObservable,
        const std::vector< std::shared_ptr< ObservationViabilitySettings > >& observationViabilitySettings );

} // namespace observation_models

} // namespace tudat

#endif // TUDAT_CREATEOBSERVATIONMODEL_H<|MERGE_RESOLUTION|>--- conflicted
+++ resolved
@@ -189,15 +189,9 @@
     /*!
      * Constructor (single light-time correction)
      * \param observableType Type of observation model that is to be created
-<<<<<<< HEAD
-     * \param lightTimeCorrections Settings for a single light-time correction that is to be used for teh observation model
+     * \param lightTimeCorrections Settings for a single light-time correction that is to be used for the observation model
      * (nullptr if none)
-     * \param biasSettings Settings for the observation bias model that is to be used (default none: nullptr)
-=======
-     * \param lightTimeCorrections Settings for a single light-time correction that is to be used for the observation model
-     * (NULL if none)
      * \param biasSettings Settings for the observation bias model that is to be used (default none: NULL)
->>>>>>> 25c50397
      */
     ObservationSettings(
             const observation_models::ObservableType observableType,
@@ -295,13 +289,8 @@
     //! Constructor
     /*!
      * Constructor
-<<<<<<< HEAD
-     * \param lightTimeCorrections Settings for a single light-time correction that is to be used for teh observation model
+     * \param lightTimeCorrections Settings for a single light-time correction that is to be used for the observation model
      * (nullptr if none)
-=======
-     * \param lightTimeCorrections Settings for a single light-time correction that is to be used for the observation model
-     * (NULL if none)
->>>>>>> 25c50397
      * \param transmitterProperTimeRateSettings Settings for proper time rate at transmitter
      * \param receiverProperTimeRateSettings Settings for proper time rate at receiver
      * \param biasSettings Settings for the observation bias model that is to be used (default none: NUL
@@ -388,15 +377,9 @@
     /*!
      * Constructor
      * \param integrationTimeFunction Function that returns the integration time of observable as a function of time
-<<<<<<< HEAD
-     * \param lightTimeCorrections Settings for a single light-time correction that is to be used for teh observation model
+     * \param lightTimeCorrections Settings for a single light-time correction that is to be used for the observation model
      * (nullptr if none)
-     * \param biasSettings Settings for the observation bias model that is to be used (default none: nullptr)
-=======
-     * \param lightTimeCorrections Settings for a single light-time correction that is to be used for the observation model
-     * (NULL if none)
      * \param biasSettings Settings for the observation bias model that is to be used (default none: NULL)
->>>>>>> 25c50397
      */
     OneWayDifferencedRangeRateObservationSettings(
             const std::function< double( const double ) > integrationTimeFunction,
@@ -456,13 +439,8 @@
     //! Constructor
     /*!
      * Constructor for same light-time corrections per link
-<<<<<<< HEAD
-     * \param lightTimeCorrections Settings for a single light-time correction that is to be used for teh observation model
+     * \param lightTimeCorrections Settings for a single light-time correction that is to be used for the observation model
      * (nullptr if none)
-=======
-     * \param lightTimeCorrections Settings for a single light-time correction that is to be used for the observation model
-     * (NULL if none)
->>>>>>> 25c50397
      * \param numberOfLinkEnds Number of link ends in observable (equal to n+1 for 'n'-way observable)
      * \param retransmissionTimesFunction Function that returns the retransmission delay time of the signal as a function of
      * observation timew.
