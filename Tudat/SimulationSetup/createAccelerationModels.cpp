/*    Copyright (c) 2010-2016, Delft University of Technology
 *    All rigths reserved
 *
 *    This file is part of the Tudat. Redistribution and use in source and
 *    binary forms, with or without modification, are permitted exclusively
 *    under the terms of the Modified BSD license. You should have received
 *    a copy of the license with this file. If not, please or visit:
 *    http://tudat.tudelft.nl/LICENSE.
 */


#include <boost/make_shared.hpp>
#include <boost/bind.hpp>
#include <boost/lexical_cast.hpp>

#include "Tudat/Astrodynamics/Aerodynamics/flightConditions.h"
#include "Tudat/Astrodynamics/Ephemerides/frameManager.h"
#include "Tudat/Astrodynamics/Gravitation/sphericalHarmonicsGravityField.h"
#include "Tudat/Astrodynamics/ReferenceFrames/aerodynamicAngleCalculator.h"
#include "Tudat/Astrodynamics/ReferenceFrames/referenceFrameTransformations.h"
#include "Tudat/Basics/utilities.h"
#include "Tudat/SimulationSetup/accelerationSettings.h"
#include "Tudat/SimulationSetup/createAccelerationModels.h"
#include "Tudat/SimulationSetup/createFlightConditions.h"

namespace tudat
{

namespace simulation_setup
{

using namespace aerodynamics;
using namespace gravitation;
using namespace basic_astrodynamics;
using namespace electro_magnetism;
using namespace ephemerides;


//! Function to create a direct (i.e. not third-body) gravitational acceleration (of any type)
boost::shared_ptr< basic_astrodynamics::AccelerationModel< Eigen::Vector3d > > createDirectGravitationalAcceleration(
        const boost::shared_ptr< Body > bodyUndergoingAcceleration,
        const boost::shared_ptr< Body > bodyExertingAcceleration,
        const std::string& nameOfBodyUndergoingAcceleration,
        const std::string& nameOfBodyExertingAcceleration,
        const boost::shared_ptr< AccelerationSettings > accelerationSettings,
        const std::string& nameOfCentralBody,
        const bool isCentralBody )
{
    // Check if sum of gravitational parameters (i.e. inertial force w.r.t. central body) should be used.
    bool sumGravitationalParameters = 0;
    if( ( nameOfCentralBody == nameOfBodyExertingAcceleration ) && bodyUndergoingAcceleration != NULL )
    {
        sumGravitationalParameters = 1;
    }


    // Check type of acceleration model and create.
    boost::shared_ptr< basic_astrodynamics::AccelerationModel< Eigen::Vector3d > > accelerationModel;
    switch( accelerationSettings->accelerationType_ )
    {
    case central_gravity:
        accelerationModel = createCentralGravityAcceleratioModel(
                    bodyUndergoingAcceleration,
                    bodyExertingAcceleration,
                    nameOfBodyUndergoingAcceleration,
                    nameOfBodyExertingAcceleration,
                    sumGravitationalParameters );
        break;
    case spherical_harmonic_gravity:
        accelerationModel = createSphericalHarmonicsGravityAcceleration(
                    bodyUndergoingAcceleration,
                    bodyExertingAcceleration,
                    nameOfBodyUndergoingAcceleration,
                    nameOfBodyExertingAcceleration,
                    accelerationSettings,
                    sumGravitationalParameters );
        break;
    case mutual_spherical_harmonic_gravity:
        accelerationModel = createMutualSphericalHarmonicsGravityAcceleration(
                    bodyUndergoingAcceleration,
                    bodyExertingAcceleration,
                    nameOfBodyUndergoingAcceleration,
                    nameOfBodyExertingAcceleration,
                    accelerationSettings,
                    sumGravitationalParameters,
                    isCentralBody );
        break;
    default:
        std::cerr<<"Error when making gravitional acceleration model, cannot parse type "<<
                   accelerationSettings->accelerationType_<<std::endl;
    }
    return accelerationModel;
}

//! Function to create a third-body gravitational acceleration (of any type)
boost::shared_ptr< basic_astrodynamics::AccelerationModel< Eigen::Vector3d > > createThirdBodyGravitationalAcceleration(
        const boost::shared_ptr< Body > bodyUndergoingAcceleration,
        const boost::shared_ptr< Body > bodyExertingAcceleration,
        const boost::shared_ptr< Body > centralBody,
        const std::string& nameOfBodyUndergoingAcceleration,
        const std::string& nameOfBodyExertingAcceleration,
        const std::string& nameOfCentralBody,
        const boost::shared_ptr< AccelerationSettings > accelerationSettings )
{
    // Check type of acceleration model and create.
    boost::shared_ptr< basic_astrodynamics::AccelerationModel< Eigen::Vector3d > > accelerationModel;
    switch( accelerationSettings->accelerationType_ )
    {
    case central_gravity:
        accelerationModel = boost::make_shared< ThirdBodyCentralGravityAcceleration >(
                    boost::dynamic_pointer_cast< CentralGravitationalAccelerationModel3d >(
                        createDirectGravitationalAcceleration(
                            bodyUndergoingAcceleration, bodyExertingAcceleration,
                            nameOfBodyUndergoingAcceleration, nameOfBodyExertingAcceleration,
                            accelerationSettings, "", 0 ) ),
                    boost::dynamic_pointer_cast< CentralGravitationalAccelerationModel3d >(
                        createDirectGravitationalAcceleration(
                            centralBody, bodyExertingAcceleration,
                            nameOfCentralBody, nameOfBodyExertingAcceleration,
                            accelerationSettings, "", 1 ) ), nameOfCentralBody );
        break;
    case spherical_harmonic_gravity:
        accelerationModel = boost::make_shared< ThirdBodySphericalHarmonicsGravitationalAccelerationModel >(
                    boost::dynamic_pointer_cast< SphericalHarmonicsGravitationalAccelerationModel >(
                        createDirectGravitationalAcceleration(
                            bodyUndergoingAcceleration, bodyExertingAcceleration,
                            nameOfBodyUndergoingAcceleration, nameOfBodyExertingAcceleration,
                            accelerationSettings, "", 0 ) ),
                    boost::dynamic_pointer_cast< SphericalHarmonicsGravitationalAccelerationModel >(
                        createDirectGravitationalAcceleration(
                            centralBody, bodyExertingAcceleration, nameOfCentralBody, nameOfBodyExertingAcceleration,
                            accelerationSettings, "", 1 ) ), nameOfCentralBody );
        break;
    case mutual_spherical_harmonic_gravity:
        accelerationModel = boost::make_shared< ThirdBodyMutualSphericalHarmonicsGravitationalAccelerationModel >(
                    boost::dynamic_pointer_cast< MutualSphericalHarmonicsGravitationalAccelerationModel >(
                        createDirectGravitationalAcceleration(
                            bodyUndergoingAcceleration, bodyExertingAcceleration,
                            nameOfBodyUndergoingAcceleration, nameOfBodyExertingAcceleration,
                            accelerationSettings, "", 0 ) ),
                    boost::dynamic_pointer_cast< MutualSphericalHarmonicsGravitationalAccelerationModel >(
                        createDirectGravitationalAcceleration(
                            centralBody, bodyExertingAcceleration, nameOfCentralBody, nameOfBodyExertingAcceleration,
                            accelerationSettings, "", 1 ) ), nameOfCentralBody );
        break;
    default:
        std::cerr<<"Error when making third body gravitional acceleration model, cannot parse type "<<
                   accelerationSettings->accelerationType_<<std::endl;
    }
    return accelerationModel;
}

//! Function to create gravitational acceleration (of any type)
boost::shared_ptr< AccelerationModel< Eigen::Vector3d > > createGravitationalAccelerationModel(
        const boost::shared_ptr< Body > bodyUndergoingAcceleration,
        const boost::shared_ptr< Body > bodyExertingAcceleration,
        const boost::shared_ptr< AccelerationSettings > accelerationSettings,
        const std::string& nameOfBodyUndergoingAcceleration,
        const std::string& nameOfBodyExertingAcceleration,
        const boost::shared_ptr< Body > centralBody,
        const std::string& nameOfCentralBody )
{

    boost::shared_ptr< AccelerationModel< Eigen::Vector3d > > accelerationModelPointer;
    if( accelerationSettings->accelerationType_ != central_gravity &&
            accelerationSettings->accelerationType_ != spherical_harmonic_gravity &&
            accelerationSettings->accelerationType_ != mutual_spherical_harmonic_gravity )
    {
        std::cerr<<"Error when making gravitational acceleration, type is inconsistent"<<std::endl;
    }

    if( nameOfCentralBody == nameOfBodyExertingAcceleration || ephemerides::isFrameInertial( nameOfCentralBody ) )
    {
        accelerationModelPointer = createDirectGravitationalAcceleration( bodyUndergoingAcceleration,
                                                                          bodyExertingAcceleration,
                                                                          nameOfBodyUndergoingAcceleration,
                                                                          nameOfBodyExertingAcceleration,
                                                                          accelerationSettings,
                                                                          nameOfCentralBody, false );
    }
    else
    {
        accelerationModelPointer = createThirdBodyGravitationalAcceleration( bodyUndergoingAcceleration,
                                                                             bodyExertingAcceleration,
                                                                             centralBody,
                                                                             nameOfBodyUndergoingAcceleration,
                                                                             nameOfBodyExertingAcceleration,
                                                                             nameOfCentralBody, accelerationSettings );
    }

    return accelerationModelPointer;
}


//! Function to create central gravity acceleration model.
boost::shared_ptr< CentralGravitationalAccelerationModel3d > createCentralGravityAcceleratioModel(
        const boost::shared_ptr< Body > bodyUndergoingAcceleration,
        const boost::shared_ptr< Body > bodyExertingAcceleration,
        const std::string& nameOfBodyUndergoingAcceleration,
        const std::string& nameOfBodyExertingAcceleration,
        const bool useCentralBodyFixedFrame )
{
    // Declare pointer to return object.
    boost::shared_ptr< CentralGravitationalAccelerationModel3d > accelerationModelPointer;

    // Check if body is endowed with a gravity field model (i.e. is capable of exerting
    // gravitation acceleration).
    if( bodyExertingAcceleration->getGravityFieldModel( ) == NULL )
    {
        throw std::runtime_error(
                    std::string( "Error, gravity field model not set when making central ") +
                    " gravitational acceleration of " + nameOfBodyExertingAcceleration + " on " +
                    nameOfBodyUndergoingAcceleration );
    }
    else
    {
        boost::function< double( ) > gravitationalParameterFunction;

        // Set correct value for gravitational parameter.
        if( useCentralBodyFixedFrame == 0  ||
                bodyUndergoingAcceleration->getGravityFieldModel( ) == NULL )
        {
            gravitationalParameterFunction =
                    boost::bind( &gravitation::GravityFieldModel::getGravitationalParameter,
                                 bodyExertingAcceleration->getGravityFieldModel( ) );
        }
        else
        {
            boost::function< double( ) > gravitationalParameterOfBodyExertingAcceleration =
                    boost::bind( &gravitation::GravityFieldModel::getGravitationalParameter,
                                 bodyExertingAcceleration->getGravityFieldModel( ) );
            boost::function< double( ) > gravitationalParameterOfBodyUndergoingAcceleration =
                    boost::bind( &gravitation::GravityFieldModel::getGravitationalParameter,
                                 bodyUndergoingAcceleration->getGravityFieldModel( ) );
            gravitationalParameterFunction =
                    boost::bind( &utilities::sumFunctionReturn< double >,
                                 gravitationalParameterOfBodyExertingAcceleration,
                                 gravitationalParameterOfBodyUndergoingAcceleration );
        }

        // Create acceleration object.
        accelerationModelPointer =
                boost::make_shared< CentralGravitationalAccelerationModel3d >(
                    boost::bind( &Body::getPosition, bodyUndergoingAcceleration ),
                    gravitationalParameterFunction,
                    boost::bind( &Body::getPosition, bodyExertingAcceleration ),
                    useCentralBodyFixedFrame );
    }


    return accelerationModelPointer;
}

//! Function to create spherical harmonic gravity acceleration model.
boost::shared_ptr< gravitation::SphericalHarmonicsGravitationalAccelerationModel >
createSphericalHarmonicsGravityAcceleration(
        const boost::shared_ptr< Body > bodyUndergoingAcceleration,
        const boost::shared_ptr< Body > bodyExertingAcceleration,
        const std::string& nameOfBodyUndergoingAcceleration,
        const std::string& nameOfBodyExertingAcceleration,
        const boost::shared_ptr< AccelerationSettings > accelerationSettings,
        const bool useCentralBodyFixedFrame )
{
    // Declare pointer to return object
    boost::shared_ptr< SphericalHarmonicsGravitationalAccelerationModel > accelerationModel;

    // Dynamic cast acceleration settings to required type and check consistency.
    boost::shared_ptr< SphericalHarmonicAccelerationSettings > sphericalHarmonicsSettings =
            boost::dynamic_pointer_cast< SphericalHarmonicAccelerationSettings >(
                accelerationSettings );
    if( sphericalHarmonicsSettings == NULL )
    {
        throw std::runtime_error(
                    std::string( "Error, acceleration settings inconsistent ") +
                    " making sh gravitational acceleration of " + nameOfBodyExertingAcceleration +
                    " on " + nameOfBodyUndergoingAcceleration );
    }
    else
    {
        // Get pointer to gravity field of central body and cast to required type.
        boost::shared_ptr< SphericalHarmonicsGravityField > sphericalHarmonicsGravityField =
                boost::dynamic_pointer_cast< SphericalHarmonicsGravityField >(
                    bodyExertingAcceleration->getGravityFieldModel( ) );

        boost::shared_ptr< RotationalEphemeris> rotationalEphemeris =
                bodyExertingAcceleration->getRotationalEphemeris( );
        if( sphericalHarmonicsGravityField == NULL )
        {
            throw std::runtime_error(
                        std::string( "Error, spherical harmonic gravity field model not set when ")
                        + " making sh gravitational acceleration of " +
                        nameOfBodyExertingAcceleration +
                        " on " + nameOfBodyUndergoingAcceleration );
        }
        else
        {
            if( rotationalEphemeris == NULL )
            {
                throw std::runtime_error( "Warning when making spherical harmonic acceleration on body " +
                                          nameOfBodyUndergoingAcceleration + ", no rotation model found for " +
                                          nameOfBodyExertingAcceleration );
            }

            if( rotationalEphemeris->getTargetFrameOrientation( ) !=
                    sphericalHarmonicsGravityField->getFixedReferenceFrame( ) )
            {
                throw std::runtime_error( "Warning when making spherical harmonic acceleration on body " +
                                          nameOfBodyUndergoingAcceleration + ", rotation model found for " +
                                          nameOfBodyExertingAcceleration + " is incompatible, frames are: " +
                                          rotationalEphemeris->getTargetFrameOrientation( ) + " and " +
                                          sphericalHarmonicsGravityField->getFixedReferenceFrame( ) );
            }

            boost::function< double( ) > gravitationalParameterFunction;

            // Check if mutual acceleration is to be used.
            if( useCentralBodyFixedFrame == false ||
                    bodyUndergoingAcceleration->getGravityFieldModel( ) == NULL )
            {
                gravitationalParameterFunction =
                        boost::bind( &SphericalHarmonicsGravityField::getGravitationalParameter,
                                     sphericalHarmonicsGravityField );
            }
            else
            {
                // Create function returning summed gravitational parameter of the two bodies.
                boost::function< double( ) > gravitationalParameterOfBodyExertingAcceleration =
                        boost::bind( &gravitation::GravityFieldModel::getGravitationalParameter,
                                     sphericalHarmonicsGravityField );
                boost::function< double( ) > gravitationalParameterOfBodyUndergoingAcceleration =
                        boost::bind( &gravitation::GravityFieldModel::getGravitationalParameter,
                                     bodyUndergoingAcceleration->getGravityFieldModel( ) );
                gravitationalParameterFunction =
                        boost::bind( &utilities::sumFunctionReturn< double >,
                                     gravitationalParameterOfBodyExertingAcceleration,
                                     gravitationalParameterOfBodyUndergoingAcceleration );
            }

            // Create acceleration object.
            accelerationModel =
                    boost::make_shared< SphericalHarmonicsGravitationalAccelerationModel >
                    ( boost::bind( &Body::getPosition, bodyUndergoingAcceleration ),
                      gravitationalParameterFunction,
                      sphericalHarmonicsGravityField->getReferenceRadius( ),
                      boost::bind( &SphericalHarmonicsGravityField::getCosineCoefficients,
                                   sphericalHarmonicsGravityField,
                                   sphericalHarmonicsSettings->maximumDegree_,
                                   sphericalHarmonicsSettings->maximumOrder_ ),
                      boost::bind( &SphericalHarmonicsGravityField::getSineCoefficients,
                                   sphericalHarmonicsGravityField,
                                   sphericalHarmonicsSettings->maximumDegree_,
                                   sphericalHarmonicsSettings->maximumOrder_ ),
                      boost::bind( &Body::getPosition, bodyExertingAcceleration ),
                      boost::bind( &Body::getCurrentRotationToGlobalFrame,
                                   bodyExertingAcceleration ), useCentralBodyFixedFrame );
<<<<<<< HEAD
=======
        }
    }
    return accelerationModel;
}

//! Function to create mutual spherical harmonic gravity acceleration model.
boost::shared_ptr< gravitation::MutualSphericalHarmonicsGravitationalAccelerationModel >
createMutualSphericalHarmonicsGravityAcceleration(
        const boost::shared_ptr< Body > bodyUndergoingAcceleration,
        const boost::shared_ptr< Body > bodyExertingAcceleration,
        const std::string& nameOfBodyUndergoingAcceleration,
        const std::string& nameOfBodyExertingAcceleration,
        const boost::shared_ptr< AccelerationSettings > accelerationSettings,
        const bool useCentralBodyFixedFrame,
        const bool acceleratedBodyIsCentralBody )
{
    using namespace basic_astrodynamics;

    // Declare pointer to return object
    boost::shared_ptr< MutualSphericalHarmonicsGravitationalAccelerationModel > accelerationModel;

    // Dynamic cast acceleration settings to required type and check consistency.
    boost::shared_ptr< MutualSphericalHarmonicAccelerationSettings > mutualSphericalHarmonicsSettings =
            boost::dynamic_pointer_cast< MutualSphericalHarmonicAccelerationSettings >( accelerationSettings );
    if( mutualSphericalHarmonicsSettings == NULL )
    {
        std::cerr<<"Error, expected mutual spherical harmonics acceleration settings when making acceleration model on "<<
                   nameOfBodyUndergoingAcceleration<<" due to "<<nameOfBodyExertingAcceleration<<std::endl;
    }
    else
    {
        // Get pointer to gravity field of central body and cast to required type.
        boost::shared_ptr< SphericalHarmonicsGravityField > sphericalHarmonicsGravityFieldOfBodyExertingAcceleration =
                boost::dynamic_pointer_cast< SphericalHarmonicsGravityField >(
                    bodyExertingAcceleration->getGravityFieldModel( ) );
        boost::shared_ptr< SphericalHarmonicsGravityField > sphericalHarmonicsGravityFieldOfBodyUndergoingAcceleration =
                boost::dynamic_pointer_cast< SphericalHarmonicsGravityField >(
                    bodyUndergoingAcceleration->getGravityFieldModel( ) );

        if( sphericalHarmonicsGravityFieldOfBodyExertingAcceleration == NULL )
        {
            std::cerr<<"Error "<<nameOfBodyExertingAcceleration<<" does not have a spherical harmonics gravity field "<<
                       "when making mutual spherical harmonics gravity acceleration on "<<
                       nameOfBodyUndergoingAcceleration<<std::endl;
        }
        else if( sphericalHarmonicsGravityFieldOfBodyUndergoingAcceleration == NULL )
        {
            std::cerr<<"Error "<<nameOfBodyUndergoingAcceleration<<" does not have a spherical harmonics gravity field "<<
                       "when making mutual spherical harmonics gravity acceleration on "<<
                       nameOfBodyUndergoingAcceleration<<std::endl;
        }
        else
        {
            boost::function< double( ) > gravitationalParameterFunction;

            // Create function returning summed gravitational parameter of the two bodies.
            if( useCentralBodyFixedFrame == false )
            {
                gravitationalParameterFunction =
                        boost::bind( &SphericalHarmonicsGravityField::getGravitationalParameter,
                                     sphericalHarmonicsGravityFieldOfBodyExertingAcceleration );
            }
            else
            {
                // Create function returning summed gravitational parameter of the two bodies.
                boost::function< double( ) > gravitationalParameterOfBodyExertingAcceleration =
                        boost::bind( &gravitation::GravityFieldModel::getGravitationalParameter,
                                     sphericalHarmonicsGravityFieldOfBodyExertingAcceleration );
                boost::function< double( ) > gravitationalParameterOfBodyUndergoingAcceleration =
                        boost::bind( &gravitation::GravityFieldModel::getGravitationalParameter,
                                     sphericalHarmonicsGravityFieldOfBodyUndergoingAcceleration );
                gravitationalParameterFunction =
                        boost::bind( &utilities::sumFunctionReturn< double >,
                                     gravitationalParameterOfBodyExertingAcceleration,
                                     gravitationalParameterOfBodyUndergoingAcceleration );
            }

            // Create acceleration object.

            int maximumDegreeOfUndergoingBody, maximumOrderOfUndergoingBody;
            if( !acceleratedBodyIsCentralBody )
            {
                maximumDegreeOfUndergoingBody = mutualSphericalHarmonicsSettings->maximumDegreeOfBodyUndergoingAcceleration_;
                maximumOrderOfUndergoingBody = mutualSphericalHarmonicsSettings->maximumOrderOfBodyUndergoingAcceleration_;
            }
            else
            {
                maximumDegreeOfUndergoingBody = mutualSphericalHarmonicsSettings->maximumDegreeOfCentralBody_;
                maximumOrderOfUndergoingBody = mutualSphericalHarmonicsSettings->maximumOrderOfCentralBody_;
            }

            accelerationModel = boost::make_shared< MutualSphericalHarmonicsGravitationalAccelerationModel >(
                        boost::bind( &Body::getPosition, bodyUndergoingAcceleration ),
                        boost::bind( &Body::getPosition, bodyExertingAcceleration ),
                        gravitationalParameterFunction,
                        sphericalHarmonicsGravityFieldOfBodyExertingAcceleration->getReferenceRadius( ),
                        sphericalHarmonicsGravityFieldOfBodyUndergoingAcceleration->getReferenceRadius( ),
                        boost::bind( &SphericalHarmonicsGravityField::getCosineCoefficients,
                                     sphericalHarmonicsGravityFieldOfBodyExertingAcceleration,
                                     mutualSphericalHarmonicsSettings->maximumDegreeOfBodyExertingAcceleration_,
                                     mutualSphericalHarmonicsSettings->maximumOrderOfBodyExertingAcceleration_ ),
                        boost::bind( &SphericalHarmonicsGravityField::getSineCoefficients,
                                     sphericalHarmonicsGravityFieldOfBodyExertingAcceleration,
                                     mutualSphericalHarmonicsSettings->maximumDegreeOfBodyExertingAcceleration_,
                                     mutualSphericalHarmonicsSettings->maximumOrderOfBodyExertingAcceleration_ ),
                        boost::bind( &SphericalHarmonicsGravityField::getCosineCoefficients,
                                     sphericalHarmonicsGravityFieldOfBodyUndergoingAcceleration,
                                     maximumDegreeOfUndergoingBody,
                                     maximumOrderOfUndergoingBody ),
                        boost::bind( &SphericalHarmonicsGravityField::getSineCoefficients,
                                     sphericalHarmonicsGravityFieldOfBodyUndergoingAcceleration,
                                     maximumDegreeOfUndergoingBody,
                                     maximumOrderOfUndergoingBody ),
                        boost::bind( &Body::getCurrentRotationToGlobalFrame,
                                     bodyExertingAcceleration ),
                        boost::bind( &Body::getCurrentRotationToGlobalFrame,
                                     bodyUndergoingAcceleration ),
                        useCentralBodyFixedFrame );
>>>>>>> 70b8821e
        }
    }
    return accelerationModel;
}


//! Function to create a third body central gravity acceleration model.
boost::shared_ptr< gravitation::ThirdBodyCentralGravityAcceleration >
createThirdBodyCentralGravityAccelerationModel(
        const boost::shared_ptr< Body > bodyUndergoingAcceleration,
        const boost::shared_ptr< Body > bodyExertingAcceleration,
        const boost::shared_ptr< Body > centralBody,
        const std::string& nameOfBodyUndergoingAcceleration,
        const std::string& nameOfBodyExertingAcceleration,
        const std::string& nameOfCentralBody )
{
    // Declare pointer to return object.
    boost::shared_ptr< ThirdBodyCentralGravityAcceleration > accelerationModelPointer;

    // Create acceleration object.
    accelerationModelPointer =  boost::make_shared< ThirdBodyCentralGravityAcceleration >(
                boost::dynamic_pointer_cast< CentralGravitationalAccelerationModel3d >(
                    createCentralGravityAcceleratioModel( bodyUndergoingAcceleration,
                                                          bodyExertingAcceleration,
                                                          nameOfBodyUndergoingAcceleration,
                                                          nameOfBodyExertingAcceleration, 0 ) ),
                boost::dynamic_pointer_cast< CentralGravitationalAccelerationModel3d >(
                    createCentralGravityAcceleratioModel( centralBody, bodyExertingAcceleration,
                                                          nameOfCentralBody,
                                                          nameOfBodyExertingAcceleration, 0 ) ), nameOfCentralBody );

    return accelerationModelPointer;
}

//! Function to create a third body spheric harmonic gravity acceleration model.
boost::shared_ptr< gravitation::ThirdBodySphericalHarmonicsGravitationalAccelerationModel >
createThirdBodySphericalHarmonicGravityAccelerationModel(
        const boost::shared_ptr< Body > bodyUndergoingAcceleration,
        const boost::shared_ptr< Body > bodyExertingAcceleration,
        const boost::shared_ptr< Body > centralBody,
        const std::string& nameOfBodyUndergoingAcceleration,
        const std::string& nameOfBodyExertingAcceleration,
        const std::string& nameOfCentralBody,
        const boost::shared_ptr< AccelerationSettings > accelerationSettings )
{
    using namespace basic_astrodynamics;

    // Declare pointer to return object
    boost::shared_ptr< ThirdBodySphericalHarmonicsGravitationalAccelerationModel > accelerationModel;

    // Dynamic cast acceleration settings to required type and check consistency.
    boost::shared_ptr< SphericalHarmonicAccelerationSettings > sphericalHarmonicsSettings =
            boost::dynamic_pointer_cast< SphericalHarmonicAccelerationSettings >( accelerationSettings );
    if( sphericalHarmonicsSettings == NULL )
    {
        std::cerr<<"Error, expected spherical harmonics acceleration settings when making acceleration model on "<<
                   nameOfBodyUndergoingAcceleration<<" due to "<<nameOfBodyExertingAcceleration<<std::endl;
    }
    else
    {
        // Get pointer to gravity field of central body and cast to required type.
        boost::shared_ptr< SphericalHarmonicsGravityField > sphericalHarmonicsGravityField =
                boost::dynamic_pointer_cast< SphericalHarmonicsGravityField >(
                    bodyExertingAcceleration->getGravityFieldModel( ) );
        if( sphericalHarmonicsGravityField == NULL )
        {
            std::cerr<<"Error "<<nameOfBodyExertingAcceleration<<" does not have a spherical harmonics gravity field "<<
                       "when making third body spherical harmonics gravity acceleration on "<<
                       nameOfBodyUndergoingAcceleration<<std::endl;
        }
        else
        {

            accelerationModel =  boost::make_shared< ThirdBodySphericalHarmonicsGravitationalAccelerationModel >(
                        boost::dynamic_pointer_cast< SphericalHarmonicsGravitationalAccelerationModel >(
                            createSphericalHarmonicsGravityAcceleration(
                                bodyUndergoingAcceleration, bodyExertingAcceleration, nameOfBodyUndergoingAcceleration,
                                nameOfBodyExertingAcceleration, sphericalHarmonicsSettings, 0 ) ),
                        boost::dynamic_pointer_cast< SphericalHarmonicsGravitationalAccelerationModel >(
                            createSphericalHarmonicsGravityAcceleration(
                                centralBody, bodyExertingAcceleration, nameOfCentralBody,
                                nameOfBodyExertingAcceleration, sphericalHarmonicsSettings, 0 ) ), nameOfCentralBody );
        }
    }
    return accelerationModel;
}

//! Function to create a third body mutual spheric harmonic gravity acceleration model.
boost::shared_ptr< gravitation::ThirdBodyMutualSphericalHarmonicsGravitationalAccelerationModel >
createThirdBodyMutualSphericalHarmonicGravityAccelerationModel(
        const boost::shared_ptr< Body > bodyUndergoingAcceleration,
        const boost::shared_ptr< Body > bodyExertingAcceleration,
        const boost::shared_ptr< Body > centralBody,
        const std::string& nameOfBodyUndergoingAcceleration,
        const std::string& nameOfBodyExertingAcceleration,
        const std::string& nameOfCentralBody,
        const boost::shared_ptr< AccelerationSettings > accelerationSettings )
{
    // Declare pointer to return object
    boost::shared_ptr< ThirdBodyMutualSphericalHarmonicsGravitationalAccelerationModel > accelerationModel;

    // Dynamic cast acceleration settings to required type and check consistency.
    boost::shared_ptr< MutualSphericalHarmonicAccelerationSettings > mutualSphericalHarmonicsSettings =
            boost::dynamic_pointer_cast< MutualSphericalHarmonicAccelerationSettings >( accelerationSettings );
    if( mutualSphericalHarmonicsSettings == NULL )
    {
        std::cerr<<"Error, expected mutual spherical harmonics acceleration settings when making acceleration model on "<<
                   nameOfBodyUndergoingAcceleration<<" due to "<<nameOfBodyExertingAcceleration<<std::endl;
    }
    else
    {
        // Get pointer to gravity field of central body and cast to required type.
        boost::shared_ptr< SphericalHarmonicsGravityField > sphericalHarmonicsGravityFieldOfBodyExertingAcceleration =
                boost::dynamic_pointer_cast< SphericalHarmonicsGravityField >(
                    bodyExertingAcceleration->getGravityFieldModel( ) );
        boost::shared_ptr< SphericalHarmonicsGravityField > sphericalHarmonicsGravityFieldOfBodyUndergoingAcceleration =
                boost::dynamic_pointer_cast< SphericalHarmonicsGravityField >(
                    bodyUndergoingAcceleration->getGravityFieldModel( ) );
        boost::shared_ptr< SphericalHarmonicsGravityField > sphericalHarmonicsGravityFieldOfCentralBody =
                boost::dynamic_pointer_cast< SphericalHarmonicsGravityField >(
                    centralBody->getGravityFieldModel( ) );

        if( sphericalHarmonicsGravityFieldOfBodyExertingAcceleration == NULL )
        {
            std::cerr<<"Error "<<nameOfBodyExertingAcceleration<<" does not have a spherical harmonics gravity field "<<
                       "when making mutual spherical harmonics gravity acceleration on "<<
                       nameOfBodyUndergoingAcceleration<<std::endl;
        }
        else if( sphericalHarmonicsGravityFieldOfBodyUndergoingAcceleration == NULL )
        {
            std::cerr<<"Error "<<nameOfBodyUndergoingAcceleration<<" does not have a spherical harmonics gravity field "<<
                       "when making mutual spherical harmonics gravity acceleration on "<<
                       nameOfBodyUndergoingAcceleration<<std::endl;
        }
        else if( sphericalHarmonicsGravityFieldOfCentralBody == NULL )
        {
            std::cerr<<"Error "<<nameOfCentralBody<<" does not have a spherical harmonics gravity field "<<
                       "when making mutual spherical harmonics gravity acceleration on "<<
                       nameOfBodyUndergoingAcceleration<<std::endl;
        }
        else
        {
            boost::shared_ptr< MutualSphericalHarmonicAccelerationSettings > accelerationSettingsForCentralBodyAcceleration =
                    boost::make_shared< MutualSphericalHarmonicAccelerationSettings >(
                        mutualSphericalHarmonicsSettings->maximumDegreeOfBodyExertingAcceleration_,
                        mutualSphericalHarmonicsSettings->maximumOrderOfBodyExertingAcceleration_,
                        mutualSphericalHarmonicsSettings->maximumDegreeOfCentralBody_,
                        mutualSphericalHarmonicsSettings->maximumOrderOfCentralBody_ );
            accelerationModel =  boost::make_shared< ThirdBodyMutualSphericalHarmonicsGravitationalAccelerationModel >(
                        boost::dynamic_pointer_cast< MutualSphericalHarmonicsGravitationalAccelerationModel >(
                            createMutualSphericalHarmonicsGravityAcceleration(
                                bodyUndergoingAcceleration, bodyExertingAcceleration, nameOfBodyUndergoingAcceleration,
                                nameOfBodyExertingAcceleration, mutualSphericalHarmonicsSettings, 0, 0 ) ),
                        boost::dynamic_pointer_cast< MutualSphericalHarmonicsGravitationalAccelerationModel >(
                            createMutualSphericalHarmonicsGravityAcceleration(
                                centralBody, bodyExertingAcceleration, nameOfCentralBody,
                                nameOfBodyExertingAcceleration, accelerationSettingsForCentralBodyAcceleration, 0, 1 ) ),
                        nameOfCentralBody );
        }
    }
    return accelerationModel;
}

//! Function to create an aerodynamic acceleration model.
boost::shared_ptr< aerodynamics::AerodynamicAcceleration > createAerodynamicAcceleratioModel(
        const boost::shared_ptr< Body > bodyUndergoingAcceleration,
        const boost::shared_ptr< Body > bodyExertingAcceleration,
        const std::string& nameOfBodyUndergoingAcceleration,
        const std::string& nameOfBodyExertingAcceleration )
{
    // Check existence of required environment models
    if( bodyUndergoingAcceleration->getAerodynamicCoefficientInterface( ) == NULL )
    {
        throw std::runtime_error( "Error when making aerodynamic acceleration, body " +
                                  nameOfBodyUndergoingAcceleration +
                                  "has no aerodynamic coefficients." );
    }

    if( bodyExertingAcceleration->getAtmosphereModel( ) == NULL )
    {
        throw std::runtime_error(  "Error when making aerodynamic acceleration, central body " +
                                   nameOfBodyExertingAcceleration + " has no atmosphere model.");
    }

    if( bodyExertingAcceleration->getShapeModel( ) == NULL )
    {
        throw std::runtime_error( "Error when making aerodynamic acceleration, central body " +
                                  nameOfBodyExertingAcceleration + " has no shape model." );
    }

    // Retrieve flight conditions; create object if not yet extant.
    boost::shared_ptr< FlightConditions > bodyFlightConditions =
            bodyUndergoingAcceleration->getFlightConditions( );
    if( bodyFlightConditions == NULL )
    {
        bodyUndergoingAcceleration->setFlightConditions(
                    createFlightConditions( bodyUndergoingAcceleration,
                                            bodyExertingAcceleration,
                                            nameOfBodyUndergoingAcceleration,
                                            nameOfBodyExertingAcceleration ) );
        bodyFlightConditions = bodyUndergoingAcceleration->getFlightConditions( );
    }

    // Retrieve frame in which aerodynamic coefficients are defined.
    boost::shared_ptr< aerodynamics::AerodynamicCoefficientInterface > aerodynamicCoefficients =
            bodyUndergoingAcceleration->getAerodynamicCoefficientInterface( );
    reference_frames::AerodynamicsReferenceFrames accelerationFrame;
    if( aerodynamicCoefficients->getAreCoefficientsInAerodynamicFrame( ) )
    {
        accelerationFrame = reference_frames::aerodynamic_frame;
    }
    else
    {
        accelerationFrame = reference_frames::body_frame;
    }

    // Create function to transform from frame of aerodynamic coefficienrs to that of propagation.
    boost::function< Eigen::Vector3d( const Eigen::Vector3d& ) > toPropagationFrameTransformation;
    toPropagationFrameTransformation =
            reference_frames::getAerodynamicForceTransformationFunction(
                bodyFlightConditions->getAerodynamicAngleCalculator( ),
                accelerationFrame,
                boost::bind( &Body::getCurrentRotationToGlobalFrame, bodyExertingAcceleration ),
                reference_frames::inertial_frame );

    boost::function< Eigen::Vector3d( ) > coefficientFunction =
            boost::bind( &AerodynamicCoefficientInterface::getCurrentForceCoefficients,
                         aerodynamicCoefficients );
    boost::function< Eigen::Vector3d( ) > coefficientInPropagationFrameFunction =
            boost::bind( static_cast< Eigen::Vector3d(&)(
                             const boost::function< Eigen::Vector3d( ) >,
                             const boost::function< Eigen::Vector3d( const Eigen::Vector3d& ) > ) >(
                             &reference_frames::transformVector ),
                         coefficientFunction, toPropagationFrameTransformation );

    // Create acceleration model.
    return boost::make_shared< AerodynamicAcceleration >(
                coefficientInPropagationFrameFunction,
                boost::bind( &FlightConditions::getCurrentDensity, bodyFlightConditions ),
                boost::bind( &FlightConditions::getCurrentAirspeed, bodyFlightConditions ),
                boost::bind( &Body::getBodyMass, bodyUndergoingAcceleration ),
                boost::bind( &AerodynamicCoefficientInterface::getReferenceArea,
                             aerodynamicCoefficients ),
                aerodynamicCoefficients->getAreCoefficientsInNegativeAxisDirection( ) );
}

//! Function to create a cannonball radiation pressure acceleration model.
boost::shared_ptr< CannonBallRadiationPressureAcceleration >
createCannonballRadiationPressureAcceleratioModel(
        const boost::shared_ptr< Body > bodyUndergoingAcceleration,
        const boost::shared_ptr< Body > bodyExertingAcceleration,
        const std::string& nameOfBodyUndergoingAcceleration,
        const std::string& nameOfBodyExertingAcceleration )
{
    // Retrieve radiation pressure interface
    if( bodyUndergoingAcceleration->getRadiationPressureInterfaces( ).count(
                nameOfBodyExertingAcceleration ) == 0 )
    {
        throw std::runtime_error(
                    "Error when making radiation pressure, no radiation pressure interface found  in " +
                    nameOfBodyUndergoingAcceleration +
                    " for body " + nameOfBodyExertingAcceleration );
    }
    boost::shared_ptr< RadiationPressureInterface > radiationPressureInterface =
            bodyUndergoingAcceleration->getRadiationPressureInterfaces( ).at(
                nameOfBodyExertingAcceleration );

    // Create acceleration model.
    return boost::make_shared< CannonBallRadiationPressureAcceleration >(
                boost::bind( &Body::getPosition, bodyExertingAcceleration ),
                boost::bind( &Body::getPosition, bodyUndergoingAcceleration ),
                boost::bind( &RadiationPressureInterface::getCurrentRadiationPressure,
                             radiationPressureInterface ),
                boost::bind( &RadiationPressureInterface::getRadiationPressureCoefficient,
                             radiationPressureInterface ),
                boost::bind( &RadiationPressureInterface::getArea, radiationPressureInterface ),
                boost::bind( &Body::getBodyMass, bodyUndergoingAcceleration ) );

}


//! Function to create acceleration model object.
boost::shared_ptr< AccelerationModel< Eigen::Vector3d > > createAccelerationModel(
        const boost::shared_ptr< Body > bodyUndergoingAcceleration,
        const boost::shared_ptr< Body > bodyExertingAcceleration,
        const boost::shared_ptr< AccelerationSettings > accelerationSettings,
        const std::string& nameOfBodyUndergoingAcceleration,
        const std::string& nameOfBodyExertingAcceleration,
        const boost::shared_ptr< Body > centralBody,
        const std::string& nameOfCentralBody )
{
    // Declare pointer to return object.
    boost::shared_ptr< AccelerationModel< Eigen::Vector3d > > accelerationModelPointer;

    // Switch to call correct acceleration model type factory function.
    switch( accelerationSettings->accelerationType_ )
    {
    case central_gravity:
        accelerationModelPointer = createGravitationalAccelerationModel(
                    bodyUndergoingAcceleration, bodyExertingAcceleration, accelerationSettings,
                    nameOfBodyUndergoingAcceleration, nameOfBodyExertingAcceleration,
                    centralBody, nameOfCentralBody );
        break;
    case spherical_harmonic_gravity:
        accelerationModelPointer = createGravitationalAccelerationModel(
                    bodyUndergoingAcceleration, bodyExertingAcceleration, accelerationSettings,
                    nameOfBodyUndergoingAcceleration, nameOfBodyExertingAcceleration,
                    centralBody, nameOfCentralBody );
        break;
    case mutual_spherical_harmonic_gravity:
        accelerationModelPointer = createGravitationalAccelerationModel(
                    bodyUndergoingAcceleration, bodyExertingAcceleration, accelerationSettings,
                    nameOfBodyUndergoingAcceleration, nameOfBodyExertingAcceleration,
                    centralBody, nameOfCentralBody );
        break;
    case aerodynamic:
        accelerationModelPointer = createAerodynamicAcceleratioModel(
                    bodyUndergoingAcceleration,
                    bodyExertingAcceleration,
                    nameOfBodyUndergoingAcceleration,
                    nameOfBodyExertingAcceleration );
        break;
    case cannon_ball_radiation_pressure:
        accelerationModelPointer = createCannonballRadiationPressureAcceleratioModel(
                    bodyUndergoingAcceleration,
                    bodyExertingAcceleration,
                    nameOfBodyUndergoingAcceleration,
                    nameOfBodyExertingAcceleration );
        break;
    default:
        throw std::runtime_error(
                    std::string( "Error, acceleration model ") +
                    boost::lexical_cast< std::string >( accelerationSettings->accelerationType_ ) +
                    " not recognized when making acceleration model of" +
                    nameOfBodyExertingAcceleration + " on " +
                    nameOfBodyUndergoingAcceleration );
        break;
    }
    return accelerationModelPointer;
}

//! Function to create a set of acceleration models from a map of bodies and acceleration model
//! types.
AccelerationMap createAccelerationModelsMap(
        const NamedBodyMap& bodyMap,
        const SelectedAccelerationMap& selectedAccelerationPerBody,
        const std::map< std::string, std::string >& centralBodies )
{
    // Declare return map.
    AccelerationMap accelerationModelMap;

    // Iterate over all bodies which are undergoing acceleration
    for( SelectedAccelerationMap::const_iterator bodyIterator =
         selectedAccelerationPerBody.begin( ); bodyIterator != selectedAccelerationPerBody.end( );
         bodyIterator++ )
    {
        boost::shared_ptr< Body > currentCentralBody;

        // Retrieve name of body undergoing acceleration.
        std::string bodyUndergoingAcceleration = bodyIterator->first;

        // Retrieve name of current central body.
        std::string currentCentralBodyName = centralBodies.at( bodyUndergoingAcceleration );

        if( !isFrameInertial( currentCentralBodyName ) )
        {
            if( bodyMap.count( currentCentralBodyName ) == 0 )
            {
                throw std::runtime_error(
                            std::string( "Error, could not find non-inertial central body ") +
                            currentCentralBodyName + " of " + bodyUndergoingAcceleration +
                            " when making acceleration model." );
            }
            else
            {
                currentCentralBody = bodyMap.at( currentCentralBodyName );
            }
        }

        // Check if body undergoing acceleration is included in bodyMap
        if( bodyMap.count( bodyUndergoingAcceleration ) ==  0 )
        {
            throw std::runtime_error(
                        std::string( "Error when making acceleration models, requested forces" ) +
                        "acting on body " + bodyUndergoingAcceleration  +
                        ", but no such body found in map of bodies" );
        }

        // Declare map of acceleration models acting on current body.
        SingleBodyAccelerationMap mapOfAccelerationsForBody;

        // Retrieve list of required acceleration model types and bodies exerting accelerationd on
        // current body.
        std::map< std::string, std::vector< boost::shared_ptr< AccelerationSettings > > >
                accelerationsForBody = bodyIterator->second;

        // Iterate over all bodies exerting an acceleration
        for( std::map< std::string, std::vector< boost::shared_ptr< AccelerationSettings > > >::
             iterator body2Iterator = accelerationsForBody.begin( );
             body2Iterator != accelerationsForBody.end( ); body2Iterator++ )
        {
            // Retrieve name of body exerting acceleration.
            std::string bodyExertingAcceleration = body2Iterator->first;

            // Check if body exerting acceleration is included in bodyMap
            if( bodyMap.count( bodyExertingAcceleration ) ==  0 )
            {
                throw std::runtime_error(
                            std::string( "Error when making acceleration models, requested forces ")
                            + "acting on body " + bodyUndergoingAcceleration  + " due to body " +
                            bodyExertingAcceleration +
                            ", but no such body found in map of bodies" );
            }

            // Retrieve list of accelerations due to current body.
            std::vector< boost::shared_ptr< AccelerationSettings > > accelerationList =
                    body2Iterator->second;

            for( unsigned int i = 0; i < accelerationList.size( ); i++ )
            {
                // Create acceleration model.
                mapOfAccelerationsForBody[ bodyExertingAcceleration ].push_back(
                            createAccelerationModel( bodyMap.at( bodyUndergoingAcceleration ),
                                                     bodyMap.at( bodyExertingAcceleration ),
                                                     accelerationList.at( i ),
                                                     bodyUndergoingAcceleration,
                                                     bodyExertingAcceleration,
                                                     currentCentralBody,
                                                     currentCentralBodyName ) );
            }
        }

        // Put acceleration models on current body in return map.
        accelerationModelMap[ bodyUndergoingAcceleration ] = mapOfAccelerationsForBody;
    }

    return accelerationModelMap;
}

//! Function to create acceleration models from a map of bodies and acceleration model types.
basic_astrodynamics::AccelerationMap createAccelerationModelsMap(
        const NamedBodyMap& bodyMap,
        const SelectedAccelerationMap& selectedAccelerationPerBody,
        const std::vector< std::string >& propagatedBodies,
        const std::vector< std::string >& centralBodies )
{
    if( centralBodies.size( ) != propagatedBodies.size( ) )
    {
        throw std::runtime_error( "Error, number of propagated bodies must equal number of central bodies" );
    }

    std::map< std::string, std::string > centralBodyMap;
    for( unsigned int i = 0; i < propagatedBodies.size( ); i++ )
    {
        centralBodyMap[ propagatedBodies.at( i ) ] = centralBodies.at( i );
    }

    return createAccelerationModelsMap( bodyMap, selectedAccelerationPerBody, centralBodyMap );
}

} // namespace simulation_setup

} // namespace tudat<|MERGE_RESOLUTION|>--- conflicted
+++ resolved
@@ -353,8 +353,6 @@
                       boost::bind( &Body::getPosition, bodyExertingAcceleration ),
                       boost::bind( &Body::getCurrentRotationToGlobalFrame,
                                    bodyExertingAcceleration ), useCentralBodyFixedFrame );
-<<<<<<< HEAD
-=======
         }
     }
     return accelerationModel;
@@ -473,7 +471,6 @@
                         boost::bind( &Body::getCurrentRotationToGlobalFrame,
                                      bodyUndergoingAcceleration ),
                         useCentralBodyFixedFrame );
->>>>>>> 70b8821e
         }
     }
     return accelerationModel;
