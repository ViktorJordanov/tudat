/*    Copyright (c) 2010-2018, Delft University of Technology
 *    All rigths reserved
 *
 *    This file is part of the Tudat. Redistribution and use in source and
 *    binary forms, with or without modification, are permitted exclusively
 *    under the terms of the Modified BSD license. You should have received
 *    a copy of the license with this file. If not, please or visit:
 *    http://tudat.tudelft.nl/LICENSE.
 *
 */

#define BOOST_TEST_MAIN

#include <boost/test/unit_test.hpp>

#include "Tudat/Basics/utilities.h"
#include "Tudat/Basics/testMacros.h"
#include "Tudat/Basics/basicTypedefs.h"
#include "Tudat/InputOutput/basicInputOutput.h"

#include "Tudat/Mathematics/Statistics/basicStatistics.h"
#include "Tudat/Mathematics/Filters/unscentedKalmanFilter.h"
#include "Tudat/Mathematics/NumericalIntegrators/createNumericalIntegrator.h"

#include "Tudat/Mathematics/Filters/UnitTests/controlClass.h"

namespace tudat
{

namespace unit_tests
{

BOOST_AUTO_TEST_SUITE( test_unscented_kalman_filter )

// Functions for unscented Kalman filter
Eigen::Vector2d stateFunction1( const double time, const Eigen::Vector2d& state, const Eigen::Vector2d& control )
{
    TUDAT_UNUSED_PARAMETER( time );
    TUDAT_UNUSED_PARAMETER( control );
    Eigen::Vector2d stateDerivative;
    stateDerivative[ 0 ] = state[ 1 ] * std::pow( std::cos( state[ 0 ] ), 3 );
    stateDerivative[ 1 ] = std::sin( state[ 0 ] );
    return stateDerivative;
}
Eigen::Vector1d measurementFunction1( const double time, const Eigen::Vector2d& state )
{
    TUDAT_UNUSED_PARAMETER( time );
    Eigen::Vector1d measurement;
    measurement[ 0 ] = std::pow( state[ 0 ], 3 );
    return measurement;
}

// Test implementation of unscented Kalman filter class.
BOOST_AUTO_TEST_CASE( testUnscentedKalmanFilterFirstCase )
{
    using namespace tudat::filters;

    // Set initial conditions
    const double initialTime = 0.0;
    const double timeStep = 0.01;
    const unsigned int numberOfTimeSteps = 1000;

    Eigen::Vector2d initialStateVector;
    initialStateVector[ 0 ] = 3.0;
    initialStateVector[ 1 ] = -0.3;

    Eigen::Vector2d initialEstimatedStateVector;
    initialEstimatedStateVector[ 0 ] = 10.0;
    initialEstimatedStateVector[ 1 ] = -3.0;

    Eigen::Matrix2d initialEstimatedStateCovarianceMatrix = Eigen::Matrix2d::Zero( );
    initialEstimatedStateCovarianceMatrix( 0, 0 ) = 100.0;
    initialEstimatedStateCovarianceMatrix( 1, 1 ) = 100.0;

    // Set system and measurement uncertainty
    Eigen::Matrix2d systemUncertainty = Eigen::Matrix2d::Zero( );
    Eigen::Vector1d measurementUncertainty = Eigen::Vector1d::Zero( );
    systemUncertainty( 0, 0 ) = 100.0;
    systemUncertainty( 1, 1 ) = 100.0;
    measurementUncertainty[ 0 ] = 100.0;

    // Set integrator settings
    std::shared_ptr< numerical_integrators::IntegratorSettings< > > integratorSettings =
            std::make_shared< numerical_integrators::IntegratorSettings< > > (
                numerical_integrators::euler, initialTime, timeStep );

    // Create control class
    std::shared_ptr< ControlWrapper< double, double, 2 > > control =
            std::make_shared< ControlWrapper< double, double, 2 > >( boost::lambda::constant( Eigen::Vector2d::Zero( ) ) );

    // Create unscented Kalman filter object
<<<<<<< HEAD
    UnscentedKalmanFilterDoublePointer unscentedFilter = boost::make_shared< UnscentedKalmanFilterDouble >(
                boost::bind( &stateFunction1, _1, _2,
                             boost::bind( &ControlWrapper< double, double, 2 >::getCurrentControlVector, control ) ),
                boost::bind( &measurementFunction1, _1, _2 ),
                systemUncertainty, measurementUncertainty, timeStep,
=======
    UnscentedKalmanFilterDoublePointer unscentedFilter = std::make_shared< UnscentedKalmanFilterDouble >(
                std::bind( &stateFunction1, std::placeholders::_1,std::placeholders::_2,
                             std::bind( &ControlWrapper< double, double, 2 >::getCurrentControlVector, control ) ),
                std::bind( &measurementFunction1, std::placeholders::_1,std::placeholders::_2 ),
                systemUncertainty, measurementUncertainty,
>>>>>>> 73531e68
                initialTime, initialEstimatedStateVector, initialEstimatedStateCovarianceMatrix,
                integratorSettings );

    // Loop over each time step
    const bool showProgress = false;
    double currentTime = initialTime;
    Eigen::Vector2d currentActualStateVector = initialStateVector;
    Eigen::Vector2d currentControlVector = Eigen::Vector2d::Zero( );
    Eigen::Vector1d currentMeasurementVector;
    std::map< double, Eigen::Vector2d > actualStateVectorHistory;
    std::map< double, Eigen::Vector1d > measurementVectorHistory;
    actualStateVectorHistory[ initialTime ] = initialStateVector;
    for ( unsigned int i = 0; i < numberOfTimeSteps; i++ )
    {
        // Compute actual values and perturb them
        currentActualStateVector += ( stateFunction1( currentTime, currentActualStateVector, currentControlVector ) +
                                      unscentedFilter->produceSystemNoise( ) ) * timeStep;
        currentMeasurementVector = measurementFunction1( currentTime, currentActualStateVector ) +
                unscentedFilter->produceMeasurementNoise( );

        // Update control class
        control->setCurrentControlVector( currentTime, unscentedFilter->getCurrentStateEstimate( ) );

        // Update filter
        unscentedFilter->updateFilter( currentMeasurementVector );
        currentTime = unscentedFilter->getCurrentTime( );

        // Store values
        actualStateVectorHistory[ currentTime ] = currentActualStateVector;
        measurementVectorHistory[ currentTime ] = currentMeasurementVector;

        // Print progress
        if ( showProgress )
        {
            std::cout << "Time: " << currentTime << std::endl
                      << "Measurement: " << currentMeasurementVector.transpose( ) << std::endl
                      << "Estimated State: " << unscentedFilter->getCurrentStateEstimate( ).transpose( ) << std::endl << std::endl;
        }
    }

    // Check that final state is as expected
    Eigen::Vector2d expectedFinalState = Eigen::Vector2d::Zero( );
    expectedFinalState << 5.04684539050115, -10.9757030087281;
    Eigen::Vector2d tolerances;
    tolerances << 0.05, 0.3;
    for ( int i = 0; i < expectedFinalState.rows( ); i++ )
    {
        BOOST_CHECK_CLOSE_FRACTION( unscentedFilter->getCurrentStateEstimate( )[ i ], expectedFinalState[ i ], tolerances[ i ] );
    }

    // Check that noise is actually normally distributed (within 5 %)
    std::pair< std::vector< Eigen::VectorXd >, std::vector< Eigen::VectorXd > > noiseHistory = unscentedFilter->getNoiseHistory( );
    Eigen::MatrixXd systemNoise = utilities::convertStlVectorToEigenMatrix< double >( noiseHistory.first );
    Eigen::MatrixXd measurementNoise = utilities::convertStlVectorToEigenMatrix< double >( noiseHistory.second );
    for ( unsigned int i = 0; i < 2; i++ )
    {
        BOOST_CHECK_CLOSE_FRACTION( statistics::computeStandardDeviationOfVectorComponents( systemNoise.row( i ) ),
                                    std::sqrt( systemUncertainty( i, i ) ), 5.0e-2 );
    }
    BOOST_CHECK_CLOSE_FRACTION( statistics::computeStandardDeviationOfVectorComponents( measurementNoise.row( 0 ) ),
                                std::sqrt( measurementUncertainty( 0, 0 ) ), 5.0e-2 );
}

//! Typedefs.
typedef Eigen::Matrix< long double, 1, 1 > Vector1ld;
typedef Eigen::Matrix< long double, 3, 1 > Vector3ld;
typedef Eigen::Matrix< long double, 3, 3 > Matrix3ld;

// Functions for unscented Kalman filter
Vector3ld stateFunction2( const long double time, const Vector3ld& state, const Vector3ld& control )
{
    TUDAT_UNUSED_PARAMETER( time );
    TUDAT_UNUSED_PARAMETER( control );
    Vector3ld stateFunction;
    stateFunction[ 0 ] = state[ 1 ];
    stateFunction[ 1 ] = state[ 2 ];
    stateFunction[ 2 ] = 0.05L * state[ 0 ] * ( state[ 1 ] + state[ 2 ] );
    return stateFunction;
}
Vector1ld measurementFunction2( const long double time, const Vector3ld& state )
{
    TUDAT_UNUSED_PARAMETER( time );
    Vector1ld measurement;
    measurement[ 0 ] = state[ 0 ];
    return measurement;
}

// Test implementation of unscented Kalman filter class. Tested by comparison with code by
// https://de.mathworks.com/matlabcentral/fileexchange/18217-learning-the-unscented-kalman-filter
BOOST_AUTO_TEST_CASE( testUnscentedKalmanFilterSecondCase )
{
    using namespace tudat::filters;

    // Set initial conditions
    const long double initialTime = 0.0L;
    const long double timeStep = 1.0L;
    const unsigned int numberOfTimeSteps = 100;

    Vector3ld initialStateVector = Vector3ld::Zero( );
    initialStateVector[ 2 ] = 1.0L;

    Vector3ld initialEstimatedStateVector;
    initialEstimatedStateVector[ 0 ] = 0.05376671395461L;
    initialEstimatedStateVector[ 1 ] = 0.183388501459509L;
    initialEstimatedStateVector[ 2 ] = 0.774115313899635L;

    Matrix3ld initialEstimatedStateCovarianceMatrix = Matrix3ld::Identity( );

    // Set system and measurement uncertainty
    Matrix3ld systemUncertainty = 0.01 * Matrix3ld::Identity( );
    Vector1ld measurementUncertainty = 0.01 * Vector1ld::Identity( );

    // Set null integrator settings
    std::shared_ptr< numerical_integrators::IntegratorSettings< long double > > integratorSettings = nullptr;

    // Create control class
    std::shared_ptr< ControlWrapper< long double, long double, 3 > > control =
            std::make_shared< ControlWrapper< long double, long double, 3 > >(
                boost::lambda::constant( Vector3ld::Zero( ) ) );

    // Create unscented Kalman filter object
<<<<<<< HEAD
    boost::shared_ptr< KalmanFilterBase< long double, long double > > unscentedFilter =
            boost::make_shared< UnscentedKalmanFilter< long double, long double > >(
                boost::bind( &stateFunction2, _1, _2,
                             boost::bind( &ControlWrapper< long double, long double, 3 >::getCurrentControlVector, control ) ),
                boost::bind( &measurementFunction2, _1, _2 ),
                systemUncertainty, measurementUncertainty, timeStep,
=======
    std::shared_ptr< KalmanFilterBase< long double, long double > > unscentedFilter =
            std::make_shared< UnscentedKalmanFilter< long double, long double > >(
                std::bind( &stateFunction2, std::placeholders::_1,std::placeholders::_2,
                             std::bind( &ControlWrapper< long double, long double, 3 >::getCurrentControlVector, control ) ),
                std::bind( &measurementFunction2, std::placeholders::_1,std::placeholders::_2 ),
                systemUncertainty, measurementUncertainty,
>>>>>>> 73531e68
                initialTime, initialEstimatedStateVector, initialEstimatedStateCovarianceMatrix,
                integratorSettings, custom_parameters, std::make_pair( 0.001, 0.0 ) );

    // Loop over each time step
    const bool showProgress = false;
    long double currentTime = initialTime;
    Vector3ld currentActualStateVector = initialStateVector;
    Vector3ld currentControlVector = Vector3ld::Zero( );
    Vector1ld currentMeasurementVector;
    std::map< long double, Vector3ld > actualStateVectorHistory;
    std::map< long double, Vector1ld > measurementVectorHistory;
    actualStateVectorHistory[ initialTime ] = initialStateVector;
    for ( unsigned int i = 0; i < numberOfTimeSteps; i++ )
    {
        // Compute actual values and perturb them
        currentActualStateVector = stateFunction2( currentTime, currentActualStateVector, currentControlVector ) +
                unscentedFilter->produceSystemNoise( );
        currentMeasurementVector = measurementFunction2( currentTime, currentActualStateVector ) +
                unscentedFilter->produceMeasurementNoise( );

        // Update control class
        control->setCurrentControlVector( currentTime, unscentedFilter->getCurrentStateEstimate( ) );

        // Update filter
        unscentedFilter->updateFilter( currentMeasurementVector );
        currentTime = unscentedFilter->getCurrentTime( );

        // Store values
        actualStateVectorHistory[ currentTime ] = currentActualStateVector;
        measurementVectorHistory[ currentTime ] = currentMeasurementVector;

        // Print progress
        if ( showProgress )
        {
            std::cout << "Time: " << currentTime << std::endl
                      << "Measurement: " << currentMeasurementVector.transpose( ) << std::endl
                      << "Estimated State: " << unscentedFilter->getCurrentStateEstimate( ).transpose( ) << std::endl << std::endl;
        }
    }

    // Check that final state is as expected
    for ( int i = 0; i < initialStateVector.rows( ); i++ )
    {
        BOOST_CHECK_SMALL( unscentedFilter->getCurrentStateEstimate( )[ i ], 1e-16L );
    }
}

// Constant parameters for example
const double gravitationalParameter = 32.2;

// Functions for unscented Kalman filter.
Eigen::Vector3d stateFunction3( const double time, const Eigen::Vector3d& state, const Eigen::Vector3d& control )
{
    TUDAT_UNUSED_PARAMETER( time );
    TUDAT_UNUSED_PARAMETER( control );
    Eigen::Vector3d stateDerivative = Eigen::Vector3d::Zero( );
    stateDerivative[ 0 ] = state[ 1 ];
    stateDerivative[ 1 ] = 0.0034 * gravitationalParameter * std::exp( - state[ 0 ] / 22000.0 ) *
            std::pow( state[ 1 ], 2 ) / ( 2.0 * state[ 2 ] ) - gravitationalParameter;
    return stateDerivative;
}
Eigen::Vector1d measurementFunction3( const double time, const Eigen::Vector3d& state )
{
    TUDAT_UNUSED_PARAMETER( time );
    Eigen::Vector1d measurement;
    measurement[ 0 ] = state[ 0 ];
    return measurement;
}

// Test implementation of unscented Kalman filter class.
BOOST_AUTO_TEST_CASE( testUnscentedKalmanFilterThirdCase )
{
    using namespace tudat::filters;

    // Set initial conditions
    const double initialTime = 0.0;
    const double timeStep = 0.1;
    const unsigned int numberOfTimeSteps = 300;

    Eigen::Vector3d initialStateVector;
    initialStateVector[ 0 ] = 200000.0;
    initialStateVector[ 1 ] = -6000.0;
    initialStateVector[ 2 ] = 500.0;

    Eigen::Vector3d initialEstimatedStateVector;
    initialEstimatedStateVector[ 0 ] = 200025.0;
    initialEstimatedStateVector[ 1 ] = -6150.0;
    initialEstimatedStateVector[ 2 ] = 800.0;

    Eigen::Matrix3d initialEstimatedStateCovarianceMatrix = Eigen::Matrix3d::Zero( );
    initialEstimatedStateCovarianceMatrix( 0, 0 ) = std::pow( 1000.0, 2 );
    initialEstimatedStateCovarianceMatrix( 1, 1 ) = 20000.0;
    initialEstimatedStateCovarianceMatrix( 2, 2 ) = std::pow( 300.0, 2 );

    // Set system and measurement uncertainty
    Eigen::Matrix3d systemUncertainty = Eigen::Matrix3d::Zero( );
    Eigen::Vector1d measurementUncertainty = Eigen::Vector1d::Zero( );
    systemUncertainty( 0, 0 ) = std::pow( 100.0, 2 );
    systemUncertainty( 1, 1 ) = std::pow( 10.0, 2 );
    systemUncertainty( 2, 2 ) = std::pow( 1.0, 2 );
    measurementUncertainty[ 0 ] = std::pow( 25.0, 2 );

    // Set integrator settings
    std::shared_ptr< numerical_integrators::IntegratorSettings< > > integratorSettings =
            std::make_shared< numerical_integrators::IntegratorSettings< > > (
                numerical_integrators::euler, initialTime, timeStep );

    // Create control class
    std::shared_ptr< ControlWrapper< double, double, 3 > > control =
            std::make_shared< ControlWrapper< double, double, 3 > >( boost::lambda::constant( Eigen::Vector3d::Zero( ) ) );

    // Create unscented Kalman filter object
<<<<<<< HEAD
    UnscentedKalmanFilterDoublePointer unscentedFilter = boost::make_shared< UnscentedKalmanFilterDouble >(
                boost::bind( &stateFunction3, _1, _2,
                             boost::bind( &ControlWrapper< double, double, 3 >::getCurrentControlVector, control ) ),
                boost::bind( &measurementFunction3, _1, _2 ),
                systemUncertainty, measurementUncertainty, timeStep,
=======
    UnscentedKalmanFilterDoublePointer unscentedFilter = std::make_shared< UnscentedKalmanFilterDouble >(
                std::bind( &stateFunction3, std::placeholders::_1,std::placeholders::_2,
                             std::bind( &ControlWrapper< double, double, 3 >::getCurrentControlVector, control ) ),
                std::bind( &measurementFunction3, std::placeholders::_1,std::placeholders::_2 ),
                systemUncertainty, measurementUncertainty,
>>>>>>> 73531e68
                initialTime, initialEstimatedStateVector, initialEstimatedStateCovarianceMatrix,
                integratorSettings );

    // Loop over each time step
    const bool showProgress = false;
    double currentTime = initialTime;
    Eigen::Vector3d currentActualStateVector = initialStateVector;
    Eigen::Vector3d currentControlVector = Eigen::Vector3d::Zero( );
    Eigen::Vector1d currentMeasurementVector;
    std::map< double, Eigen::Vector3d > actualStateVectorHistory;
    std::map< double, Eigen::Vector1d > measurementVectorHistory;
    actualStateVectorHistory[ initialTime ] = initialStateVector;
    for ( unsigned int i = 0; i < numberOfTimeSteps; i++ )
    {
        // Compute actual values and perturb them
        currentActualStateVector += ( stateFunction3( currentTime, currentActualStateVector, currentControlVector ) +
                                      unscentedFilter->produceSystemNoise( ) ) * timeStep;
        currentMeasurementVector = measurementFunction3( currentTime, currentActualStateVector ) +
                unscentedFilter->produceMeasurementNoise( );

        // Update control class
        control->setCurrentControlVector( currentTime, unscentedFilter->getCurrentStateEstimate( ) );

        // Update filter
        unscentedFilter->updateFilter( currentMeasurementVector );
        currentTime = unscentedFilter->getCurrentTime( );

        // Store values
        actualStateVectorHistory[ currentTime ] = currentActualStateVector;
        measurementVectorHistory[ currentTime ] = currentMeasurementVector;

        // Print progress
        if ( showProgress )
        {
            std::cout << "Time: " << currentTime << std::endl
                      << "Measurement: " << currentMeasurementVector.transpose( ) << std::endl
                      << "Estimated State: " << unscentedFilter->getCurrentStateEstimate( ).transpose( ) << std::endl << std::endl;
        }
    }

    // Check that final state is as expected
    Eigen::Vector3d expectedFinalState = Eigen::Vector3d::Zero( );
    expectedFinalState << 25200.383066001908, -3334.8971957588378, 502.3444368942321;
    for ( int i = 0; i < expectedFinalState.rows( ); i++ )
    {
        BOOST_CHECK_SMALL( unscentedFilter->getCurrentStateEstimate( )[ i ] - expectedFinalState[ i ],
                           100.0 * std::numeric_limits< double >::epsilon( ) );
    }

    // Check that noise is actually normally distributed (within 5 %)
    std::pair< std::vector< Eigen::VectorXd >, std::vector< Eigen::VectorXd > > noiseHistory = unscentedFilter->getNoiseHistory( );
    Eigen::MatrixXd systemNoise = utilities::convertStlVectorToEigenMatrix( noiseHistory.first );
    Eigen::MatrixXd measurementNoise = utilities::convertStlVectorToEigenMatrix( noiseHistory.second );
    for ( unsigned int i = 0; i < 2; i++ )
    {
        BOOST_CHECK_CLOSE_FRACTION( statistics::computeStandardDeviationOfVectorComponents( systemNoise.row( i ) ),
                                    std::sqrt( systemUncertainty( i, i ) ), 5.0e-2 );
    }
    BOOST_CHECK_CLOSE_FRACTION( statistics::computeStandardDeviationOfVectorComponents( measurementNoise.row( 0 ) ),
                                std::sqrt( measurementUncertainty( 0, 0 ) ), 5.0e-2 );
}

BOOST_AUTO_TEST_SUITE_END( )

} // namespace unit_tests

} // namespace tudat<|MERGE_RESOLUTION|>--- conflicted
+++ resolved
@@ -89,19 +89,11 @@
             std::make_shared< ControlWrapper< double, double, 2 > >( boost::lambda::constant( Eigen::Vector2d::Zero( ) ) );
 
     // Create unscented Kalman filter object
-<<<<<<< HEAD
-    UnscentedKalmanFilterDoublePointer unscentedFilter = boost::make_shared< UnscentedKalmanFilterDouble >(
-                boost::bind( &stateFunction1, _1, _2,
-                             boost::bind( &ControlWrapper< double, double, 2 >::getCurrentControlVector, control ) ),
-                boost::bind( &measurementFunction1, _1, _2 ),
+    UnscentedKalmanFilterDoublePointer unscentedFilter = std::make_shared< UnscentedKalmanFilterDouble >(
+                std::bind( &stateFunction1, std::placeholders::_1, std::placeholders::_2,
+                           std::bind( &ControlWrapper< double, double, 2 >::getCurrentControlVector, control ) ),
+                std::bind( &measurementFunction1, std::placeholders::_1, std::placeholders::_2 ),
                 systemUncertainty, measurementUncertainty, timeStep,
-=======
-    UnscentedKalmanFilterDoublePointer unscentedFilter = std::make_shared< UnscentedKalmanFilterDouble >(
-                std::bind( &stateFunction1, std::placeholders::_1,std::placeholders::_2,
-                             std::bind( &ControlWrapper< double, double, 2 >::getCurrentControlVector, control ) ),
-                std::bind( &measurementFunction1, std::placeholders::_1,std::placeholders::_2 ),
-                systemUncertainty, measurementUncertainty,
->>>>>>> 73531e68
                 initialTime, initialEstimatedStateVector, initialEstimatedStateCovarianceMatrix,
                 integratorSettings );
 
@@ -223,21 +215,12 @@
                 boost::lambda::constant( Vector3ld::Zero( ) ) );
 
     // Create unscented Kalman filter object
-<<<<<<< HEAD
-    boost::shared_ptr< KalmanFilterBase< long double, long double > > unscentedFilter =
-            boost::make_shared< UnscentedKalmanFilter< long double, long double > >(
-                boost::bind( &stateFunction2, _1, _2,
-                             boost::bind( &ControlWrapper< long double, long double, 3 >::getCurrentControlVector, control ) ),
-                boost::bind( &measurementFunction2, _1, _2 ),
-                systemUncertainty, measurementUncertainty, timeStep,
-=======
     std::shared_ptr< KalmanFilterBase< long double, long double > > unscentedFilter =
             std::make_shared< UnscentedKalmanFilter< long double, long double > >(
-                std::bind( &stateFunction2, std::placeholders::_1,std::placeholders::_2,
-                             std::bind( &ControlWrapper< long double, long double, 3 >::getCurrentControlVector, control ) ),
-                std::bind( &measurementFunction2, std::placeholders::_1,std::placeholders::_2 ),
-                systemUncertainty, measurementUncertainty,
->>>>>>> 73531e68
+                std::bind( &stateFunction2, std::placeholders::_1, std::placeholders::_2,
+                           std::bind( &ControlWrapper< long double, long double, 3 >::getCurrentControlVector, control ) ),
+                std::bind( &measurementFunction2, std::placeholders::_1, std::placeholders::_2 ),
+                systemUncertainty, measurementUncertainty, timeStep,
                 initialTime, initialEstimatedStateVector, initialEstimatedStateCovarianceMatrix,
                 integratorSettings, custom_parameters, std::make_pair( 0.001, 0.0 ) );
 
@@ -350,19 +333,11 @@
             std::make_shared< ControlWrapper< double, double, 3 > >( boost::lambda::constant( Eigen::Vector3d::Zero( ) ) );
 
     // Create unscented Kalman filter object
-<<<<<<< HEAD
-    UnscentedKalmanFilterDoublePointer unscentedFilter = boost::make_shared< UnscentedKalmanFilterDouble >(
-                boost::bind( &stateFunction3, _1, _2,
-                             boost::bind( &ControlWrapper< double, double, 3 >::getCurrentControlVector, control ) ),
-                boost::bind( &measurementFunction3, _1, _2 ),
+    UnscentedKalmanFilterDoublePointer unscentedFilter = std::make_shared< UnscentedKalmanFilterDouble >(
+                std::bind( &stateFunction3, std::placeholders::_1, std::placeholders::_2,
+                           std::bind( &ControlWrapper< double, double, 3 >::getCurrentControlVector, control ) ),
+                std::bind( &measurementFunction3, std::placeholders::_1, std::placeholders::_2 ),
                 systemUncertainty, measurementUncertainty, timeStep,
-=======
-    UnscentedKalmanFilterDoublePointer unscentedFilter = std::make_shared< UnscentedKalmanFilterDouble >(
-                std::bind( &stateFunction3, std::placeholders::_1,std::placeholders::_2,
-                             std::bind( &ControlWrapper< double, double, 3 >::getCurrentControlVector, control ) ),
-                std::bind( &measurementFunction3, std::placeholders::_1,std::placeholders::_2 ),
-                systemUncertainty, measurementUncertainty,
->>>>>>> 73531e68
                 initialTime, initialEstimatedStateVector, initialEstimatedStateCovarianceMatrix,
                 integratorSettings );
 
