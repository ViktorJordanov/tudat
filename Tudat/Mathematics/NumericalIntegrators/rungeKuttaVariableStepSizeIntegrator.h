--- conflicted
+++ resolved
@@ -58,18 +58,10 @@
      * Typedef to the function used to compute the new step size. This should be a pointer to a
      * function or a boost function.
      */
-<<<<<<< HEAD
     typedef std::function< std::pair< TimeStepType, bool >(
-            const TimeStepType, const TimeStepType,
-            const TimeStepType, const TimeStepType,
-            const StateType&, const StateType&,
-            const StateType&, const StateType& ) > NewStepSizeFunction;
-=======
-    typedef boost::function< std::pair< TimeStepType, bool >(
             const TimeStepType, const std::pair< TimeStepType, TimeStepType >&, const TimeStepType,
             const std::pair< TimeStepType, TimeStepType >&, const StateType&,
             const StateType&, const StateType&, const StateType& ) > NewStepSizeFunction;
->>>>>>> b36c4c7e
 
     //! Typedef of the base class.
     /*!
